
import ctypes
import distro
import elevate
import os
import platform
import signal
import subprocess
import threading
import traceback
from rich import print
from rich.padding import Padding
from rich.prompt import Prompt
from rich.rule import Rule
from rich.style import Style
from typing import Any

from Installer import Installer
from Uninstaller import Uninstaller
from Updater import Updater
from Utils import CreateTable
from Utils import CustomPrompt
from Utils import GetNetworkDriveList
from Utils import ShowPanel


# インストール or アップデート対象の KonomiTV バージョン
TARGET_VERSION = '0.12.0'

def ShowHeader():
    print(Padding(Rule(
        title = f'KonomiTV version {TARGET_VERSION} Installer',
        characters='─',
        style = Style(color='#E33157'),
        align = 'center',
    ), (1, 2, 0, 2)))

# main() 関数内のすべての処理は管理者権限 (Windows) / root 権限 (Linux) で実行される
def main():

    # Windows のみ、コンソールにタイトルを設定
    ## 基本的には UAC で昇格した時点で conhost.exe が起動されるため、タイトルが設定されていないとみすぼらしい
    # ref: https://stackoverflow.com/a/20864842/17124142
    if os.name == 'nt':
        ctypes.windll.kernel32.SetConsoleTitleW(f'KonomiTV version {TARGET_VERSION} Installer')

    # Windows のみ、ログオン中ユーザーのすべてのネットワークドライブのマウントを試みる
    ## UAC で昇格した環境では、ログオン中ユーザーのネットワークドライブはマウントされていない (Windows の制限)
    ## そこで、レジストリから取得したネットワークドライブのリストからネットワークドライブをマウントする
    ## マウントには時間がかかることがあるため、threading で並列に実行する (ThreadPoolExecutor はなぜか動かなかった)
    if os.name == 'nt':

        # ログオン中ユーザーがマウントしているネットワークドライブごとに実行
        threads: list[threading.Thread] = []
        for network_drive in GetNetworkDriveList():

            # net use コマンドでネットワークドライブをマウントするスレッドを作成し、リストに追加
            def run():
                try:
                    subprocess.run(
                        ['net', 'use', f'{network_drive["drive_letter"]}:', network_drive['remote_path']],
                        stdout = subprocess.DEVNULL,  # 標準出力を表示しない
                        stderr = subprocess.DEVNULL,  # 標準エラー出力を表示しない
                        timeout = 5,  # マウントできたかに関わらず、5秒でタイムアウト
                    )
                except subprocess.TimeoutExpired:
                    pass  # タイムアウトになっても何もしない
            thread = threading.Thread(target=run)
            threads.append(thread)

            # スレッドを実行開始
            thread.start()

        # すべてのスレッドの実行を待機する
        for thread in threads:
            thread.join()

    # ヘッダーを表示
    ShowHeader()

    print(Padding('KonomiTV のインストール/アップデート/アンインストールを行うインストーラーです。', (1, 2, 0, 2)))

    # サポートされているアーキテクチャ
    ## AMD64 : Windows (x64)
    ## x86_64: Linux (x64)
    ## aarch64: Linux (arm64)
    supported_arch = ['AMD64', 'x86_64', 'aarch64']
    current_arch = platform.machine()

    # CPU のアーキテクチャから実行可否を判定
    if current_arch not in supported_arch:
        ShowPanel([
            f'[red]KonomiTV は {current_arch} アーキテクチャに対応していません。[/red]',
        ])
        return  # 処理中断

    # Ubuntu 20.04 LTS / Debian 11 以降以外の Linux ディストリビューションの場合
    ## Ubuntu 20.04 LTS / Debian 11 以降以外の Linux ディストリビューションは正式にサポートされていない旨を表示する
    ## Debian 11 の glibc バージョンは 2.31 で、Ubuntu 20.04 LTS (更新版) の glibc バージョンと同じ
    ## Linux ディストリビューションは数が多すぎるので、すべて動作確認なんてやってられない……
    if os.name != 'nt' and not (distro.id() == 'ubuntu' and int(distro.major_version()) >= 20) and \
        not (distro.id() == 'debian' and int(distro.major_version()) >= 11):
        table = CreateTable()
        table.add_column(
            f'[yellow]注意: KonomiTV は {distro.name(pretty=True)} を正式にサポートしていません。[/yellow]\n'
            '動作する可能性はありますが、動作しない場合もサポートは一切できません。\n'
            '特に glibc 2.31 未満の OS では、サードパーティーライブラリの関係で動作しません。\n'
            '対応コストを鑑み、Ubuntu/Debian 以外のサポート予定はありません。予めご了承ください。'
        )
        if current_arch == 'x86_64':
            table.add_row(
                'なお、Docker でインストールする場合の OS は Ubuntu 22.04 LTS ベースのため、\n'
                'ホスト OS が Ubuntu/Debian 以外でも動作することが期待されます。\n'
                'Ubuntu/Debian 以外の OS にインストールする際は、Docker でのインストールを推奨します。'
            )
        print(Padding(table, (1, 2, 0, 2)))

    ShowPanel([
        f'01. この PC 上に KonomiTV (version {TARGET_VERSION}) を[bold]新規インストール[/bold]するには [bold cyan]1[/bold cyan] を、',
        f'    この PC 上の KonomiTV を version {TARGET_VERSION} へ[bold]アップデート[/bold]するには [bold cyan]2[/bold cyan] を、',
        '    この PC 上の KonomiTV を[bold]アンインストール[/bold]するには [bold cyan]3[/bold cyan] を入力してください。',
        '',
        '    master ブランチの最新コミットが反映されている[bold]開発版をインストール[/bold]するには [bold cyan]4[/bold cyan] を、',
        '    [bold]開発版へアップデート[/bold]するには [bold cyan]5[/bold cyan] を入力してください。',
        '    なお、開発版の安定動作は保証されていないため、予めご了承の上ご利用ください。',
    ], padding=(1, 2, 1, 2))

    install_type = CustomPrompt.ask('フォーク版をインストールしますか？(y/n)', default='y', choices=['y', 'n'])

    # 実行タイプ (インストール or アップデート or アンインストール)
    ## choices を指定することで、自動的にバリデーションが行われる（超便利）
<<<<<<< HEAD
    if install_type == "y":
        # フォーク版の場合は、開発版のインストール/アップデートは行わない
        run_type = int(CustomPrompt.ask('インストール(1) / アップデート(2) / アンインストール(3)', default='1', choices=['1', '2', '3']))
        install_fork = True
    else:
        run_type = int(CustomPrompt.ask('インストール(1) / アップデート(2) / アンインストール(3)\n  開発版をインストール(4) / 開発版にアップデート(5)', default='1', choices=['1', '2', '3', '4', '5']))
        install_fork = False
=======
    run_type = int(CustomPrompt.ask(f'v{TARGET_VERSION} をインストール (1) / v{TARGET_VERSION} へアップデート (2) / アンインストール (3)\n  開発版をインストール (4) / 開発版へアップデート (5)', default='1', choices=['1', '2', '3', '4', '5']))

>>>>>>> ef4940ec
    # Windows: コンソール出力前のおまじないとして、適当な PowerShell コマンドを実行する
    ## なぜ直るのかは全くもって謎だが、一度 PowerShell コマンドを実行しておくことで、print(Padding('Test', (1, 2, 0, 2)) のように
    ## Padding ありで print() した際に余計な改行が入る問題 (Rich または conhost.exe のバグ？) を回避することができる
    ## なお、Python 側から何か出力する前に下記のコマンドを実行すると効果がない（ただしなぜか Rich からレガシーコンソール扱いされなくなる）
    ## conhost.exe、早く絶滅してくれ……
    if os.name == 'nt':
        subprocess.run(
            args = ['powershell', '-Command', 'echo $PSVersionTable'],
            stdout = subprocess.DEVNULL,  # 標準出力を表示しない
            stderr = subprocess.DEVNULL,  # 標準エラー出力を表示しない
        )

    # 実行タイプごとにそれぞれの実装を呼び出す
    if run_type == 1:
        Installer(TARGET_VERSION, install_fork)
    elif run_type == 2:
        Updater(TARGET_VERSION, install_fork)
    elif run_type == 3:
        Uninstaller()
    elif run_type == 4:
        Installer('latest', False)
    elif run_type == 5:
        Updater('latest', False)


if __name__ == '__main__':

    ## KeyboardInterrupt が複数回送出されないようにする
    ## ref: https://github.com/Nuitka/Nuitka/issues/1477
    keyboard_interrupted = False
    def keyboard_interrupt_handler(signal_number: int, frame: Any):
        global keyboard_interrupted
        if keyboard_interrupted is False:
            keyboard_interrupted = True
            raise KeyboardInterrupt()
    signal.signal(signal.SIGINT, keyboard_interrupt_handler)

    try:

        # 管理者権限 (Windows) / root 権限 (Linux) に昇格
        ## Windows 向けに配布する .exe では既に PyInstaller 側の機能 (--uac-admin) を使い管理者に昇格しているため、何も行われない
        ## graphical=False で pkexec を使わずに sudo コマンドで root 権限に昇格するようにしている (pkexec だと諸々問題がある)
        elevate.elevate(graphical=False)

    # UAC がキャンセルされるなどして管理者権限が得られなかったとき
    except OSError:
        # ヘッダーを表示
        ShowHeader()
        if os.name == 'nt':
            ShowPanel([
                '[yellow]KonomiTV のインストール/アップデート/アンインストールには管理者権限が必要です。[/yellow]',
                '「このアプリがデバイスに変更を加えることを許可しますか？」のダイヤログで [はい] をクリックしてください。',
            ])
        else:
            ShowPanel([
                '[yellow]KonomiTV のインストール/アップデート/アンインストールには root 権限が必要です。[/yellow]',
            ])

    # main() を実行
    else:
        try:
            main()
        except KeyboardInterrupt:
            ShowPanel([
                '[yellow]Ctrl+C が押されたため、処理を中断しました。[/yellow]',
            ])
        except Exception:
            ShowPanel([
                '[red]インストーラーの処理中に予期しないエラーが発生しました。[/red]',
                'お手数をおかけしますが、下記のログを開発者に報告してください。',
            ])
            ShowPanel([
                traceback.format_exc().rstrip(),
            ], padding=(0, 2, 0, 2))

    # 終了時のプロンプト (Windows のみ)
    ## 処理がなくなると conhost.exe のウインドウも消滅し、メッセージが読めなくなるため
    if os.name == 'nt':
        print()  # 改行
        try:
            Prompt.ask('  終了するには何かキーを押してください')
        except Exception:
            pass

    print(Padding(Rule(
        style = Style(color='#E33157'),
        align = 'center',
    ), (1, 2, 1, 2)))<|MERGE_RESOLUTION|>--- conflicted
+++ resolved
@@ -129,7 +129,6 @@
 
     # 実行タイプ (インストール or アップデート or アンインストール)
     ## choices を指定することで、自動的にバリデーションが行われる（超便利）
-<<<<<<< HEAD
     if install_type == "y":
         # フォーク版の場合は、開発版のインストール/アップデートは行わない
         run_type = int(CustomPrompt.ask('インストール(1) / アップデート(2) / アンインストール(3)', default='1', choices=['1', '2', '3']))
@@ -137,10 +136,6 @@
     else:
         run_type = int(CustomPrompt.ask('インストール(1) / アップデート(2) / アンインストール(3)\n  開発版をインストール(4) / 開発版にアップデート(5)', default='1', choices=['1', '2', '3', '4', '5']))
         install_fork = False
-=======
-    run_type = int(CustomPrompt.ask(f'v{TARGET_VERSION} をインストール (1) / v{TARGET_VERSION} へアップデート (2) / アンインストール (3)\n  開発版をインストール (4) / 開発版へアップデート (5)', default='1', choices=['1', '2', '3', '4', '5']))
-
->>>>>>> ef4940ec
     # Windows: コンソール出力前のおまじないとして、適当な PowerShell コマンドを実行する
     ## なぜ直るのかは全くもって謎だが、一度 PowerShell コマンドを実行しておくことで、print(Padding('Test', (1, 2, 0, 2)) のように
     ## Padding ありで print() した際に余計な改行が入る問題 (Rich または conhost.exe のバグ？) を回避することができる
