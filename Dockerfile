
# --------------------------------------------------------------------------------------------------------------
# サードパーティーライブラリのダウンロードを行うステージ
# Docker のマルチステージビルドを使い、最終的な Docker イメージのサイズを抑え、ビルドキャッシュを効かせる
# --------------------------------------------------------------------------------------------------------------

# 念のため最終イメージに合わせて Ubuntu 22.04 LTS にしておく
## 中間イメージなので、サイズは（ビルドするマシンのディスク容量以外は）気にしなくて良い
FROM ubuntu:22.04 AS thirdparty-downloader

# apt-get に対話的に設定確認されないための設定
ENV DEBIAN_FRONTEND=noninteractive

# ダウンロード・展開に必要なパッケージのインストール
RUN apt-get update && apt-get install -y --no-install-recommends aria2 ca-certificates unzip xz-utils

# サードパーティーライブラリをダウンロード
## サードパーティーライブラリは変更が少ないので、先にダウンロード処理を実行してビルドキャッシュを効かせる
WORKDIR /
## リリース版用
# RUN aria2c -x10 https://github.com/tsukumijima/KonomiTV/releases/download/v0.12.0/thirdparty-linux.tar.xz
# RUN tar xvf thirdparty-linux.tar.xz
## 開発版 (0.xx.x-dev) 用
RUN aria2c -x10 https://nightly.link/tsukumijima/KonomiTV/actions/runs/19267412345/thirdparty-linux.tar.xz.zip
RUN unzip thirdparty-linux.tar.xz.zip && tar xvf thirdparty-linux.tar.xz

# --------------------------------------------------------------------------------------------------------------
# クライアントをビルドするステージ
# クライアントのビルド成果物 (dist) は Git に含まれているが、万が一ビルドし忘れたりや開発ブランチでの利便性を考慮してビルドしておく
# --------------------------------------------------------------------------------------------------------------

FROM node:20.16.0 AS client-builder

# 依存パッケージリスト (package.json/yarn.lock) だけをコピー
WORKDIR /code/client/
COPY ./client/package.json ./client/yarn.lock /code/client/

# 依存パッケージを yarn でインストール
RUN yarn install --frozen-lockfile

# クライアントのソースコードをコピー
COPY ./client/ /code/client/

# クライアントをビルド
# /code/client/dist/ に成果物が作成される
RUN yarn build

# --------------------------------------------------------------------------------------------------------------
# メインのステージ
# ここで作成された実行時イメージが docker compose up -d で起動される
# --------------------------------------------------------------------------------------------------------------

# Ubuntu 22.04 LTS (with CUDA) をベースイメージとして利用
## NVEncC の動作には CUDA ライブラリが必要なため、CUDA 付きのイメージを使う
## RTX 5090 (Blackwell) 世代をサポートする最低バージョンである CUDA 12.8.0 を指定している
## cuda:x.x.x-runtime 系イメージだと NVEncC で使わない余計なライブラリが付属して重いので、base イメージを使う
FROM nvidia/cuda:12.8.0-base-ubuntu22.04

# tsreplace のバージョン
ENV TSREPLACE_VERSION="0.16"

# タイムゾーンを東京に設定
ENV TZ=Asia/Tokyo

# apt-get に対話的に設定を確認されないための設定
ENV DEBIAN_FRONTEND=noninteractive

<<<<<<< HEAD
# Intel QSV と AMD VCE 関連のライブラリのインストール（実行時イメージなので RUN の最後に掃除する）
## amdgpu 周りのインストール方法は amdgpu-install パッケージに同梱されているファイル群を参考にした
## ref: https://dgpu-docs.intel.com/driver/client/overview.html
RUN apt-get update && apt-get install -y --no-install-recommends ca-certificates curl git gpg tzdata wget && \
    curl -fsSL https://repositories.intel.com/gpu/intel-graphics.key | gpg --dearmor -o /usr/share/keyrings/intel-graphics-keyring.gpg && \
    curl -fsSL https://repo.radeon.com/rocm/rocm.gpg.key | gpg --dearmor -o /usr/share/keyrings/rocm-keyring.gpg && \
    echo 'deb [arch=amd64 signed-by=/usr/share/keyrings/intel-graphics-keyring.gpg] https://repositories.intel.com/gpu/ubuntu jammy client' > /etc/apt/sources.list.d/intel-graphics.list && \
    echo 'deb [arch=amd64 signed-by=/usr/share/keyrings/rocm-keyring.gpg] https://repo.radeon.com/amdgpu/23.20/amdgpu/ubuntu/ jammy main' > /etc/apt/sources.list.d/amdgpu.list && \
    echo 'deb [arch=amd64 signed-by=/usr/share/keyrings/rocm-keyring.gpg] https://repo.radeon.com/amdgpu/23.20/amdgpu/ubuntu/ jammy proprietary' > /etc/apt/sources.list.d/amdgpu-proprietary.list && \
    echo 'deb [arch=amd64 signed-by=/usr/share/keyrings/rocm-keyring.gpg] https://repo.radeon.com/rocm/apt/5.7 jammy main' > /etc/apt/sources.list.d/rocm.list && \
=======
# サードパーティーライブラリの依存パッケージをインストール
## libfontconfig1, libfreetype6, libfribidi0: フォント関連のライブラリ (なぜ必要だったか忘れたが多分ないと動かない)
## QSVEncC: Intel Media VA Driver (non-free 版), Intel 版 OpenCL が必要
## NVEncC: runtime 版には含まれているが base 版には含まれていない cuda-nvrtc-12-8, libnpp-12-8 をインストールする
## VCEEncC: AMDGPU-PRO Driver (proprietary 版) に含まれる AMD AMF (Advanced Media Framework), AMD 版 OpenCL が必要
## Zendriver: Twitter GraphQL API を叩くために必要な Google Chrome とサイズ小さめの日本語フォントをインストールする
## ref: https://github.com/rigaya/QSVEnc/blob/master/Install.ja.md
## ref: https://github.com/rigaya/VCEEnc/blob/master/Install.ja.md
RUN apt-get update && \
    # リポジトリ追加に必要な最低限のパッケージをインストール
    apt-get install -y --no-install-recommends ca-certificates curl git gpg tzdata && \
    # Intel GPU リポジトリ
    curl -fsSL https://repositories.intel.com/gpu/intel-graphics.key | gpg --yes --dearmor --output /usr/share/keyrings/intel-graphics-keyring.gpg && \
    echo 'deb [arch=amd64 signed-by=/usr/share/keyrings/intel-graphics-keyring.gpg] https://repositories.intel.com/gpu/ubuntu jammy unified' > /etc/apt/sources.list.d/intel-gpu-jammy.list && \
    # AMD / ROCm リポジトリ
    curl -fsSL https://repo.radeon.com/rocm/rocm.gpg.key | gpg --yes --dearmor --output /usr/share/keyrings/rocm-keyring.gpg && \
    echo 'deb [arch=amd64 signed-by=/usr/share/keyrings/rocm-keyring.gpg] https://repo.radeon.com/amdgpu/6.4.4/ubuntu jammy main' > /etc/apt/sources.list.d/amdgpu.list && \
    echo 'deb [arch=amd64 signed-by=/usr/share/keyrings/rocm-keyring.gpg] https://repo.radeon.com/amdgpu/6.4.4/ubuntu jammy proprietary' > /etc/apt/sources.list.d/amdgpu-proprietary.list && \
    echo 'deb [arch=amd64 signed-by=/usr/share/keyrings/rocm-keyring.gpg] https://repo.radeon.com/rocm/apt/6.4.4 jammy main' > /etc/apt/sources.list.d/rocm.list && \
    # Google Chrome リポジトリ
    curl -fsSL https://dl.google.com/linux/linux_signing_key.pub | gpg --yes --dearmor --output /usr/share/keyrings/google-chrome-keyring.gpg && \
    echo 'deb [arch=amd64 signed-by=/usr/share/keyrings/google-chrome-keyring.gpg] https://dl.google.com/linux/chrome/deb/ stable main' > /etc/apt/sources.list.d/google-chrome.list && \
    # リポジトリを更新し、この時点で利用可能なパッケージをアップグレード
>>>>>>> ef4940ec
    apt-get update && apt-get upgrade -y && \
    # 必要なパッケージをインストール
    apt-get install -y --no-install-recommends \
        # フォント関連のライブラリ
        libfontconfig1 libfreetype6 libfribidi0 \
        # Intel GPU 関連のライブラリ
        intel-media-va-driver-non-free intel-opencl-icd libigfxcmrt7 libmfx1 libmfxgen1 libva-drm2 libva-x11-2 ocl-icd-opencl-dev \
<<<<<<< HEAD
        amf-amdgpu-pro libamdenc-amdgpu-pro libdrm2-amdgpu vulkan-amdgpu-pro rocm-opencl-runtime opencl-legacy-amdgpu-pro-icd && \
    wget https://github.com/rigaya/tsreplace/releases/download/${TSREPLACE_VERSION}/tsreplace_${TSREPLACE_VERSION}_Ubuntu22.04_amd64.deb && \
    apt-get install -y ./tsreplace_${TSREPLACE_VERSION}_Ubuntu22.04_amd64.deb && \
    rm tsreplace_${TSREPLACE_VERSION}_Ubuntu22.04_amd64.deb && \
=======
        # NVIDIA GPU 関連のライブラリ
        cuda-nvrtc-12-8 libnpp-12-8 \
        # AMD GPU 関連のライブラリ
        amf-amdgpu-pro libamdenc-amdgpu-pro libdrm2-amdgpu ocl-icd-libopencl1 rocm-opencl-runtime vulkan-amdgpu-pro \
        # Zendriver 用に Google Chrome と日本語フォントをインストール
        google-chrome-stable fonts-vlgothic && \
    # 実行時イメージなので RUN の最後に掃除する
>>>>>>> ef4940ec
    apt-get -y autoremove && \
    apt-get -y clean && \
    rm -rf /var/lib/apt/lists/* && \
    rm -rf /tmp/*

# ダウンロードしておいたサードパーティーライブラリをコピー
WORKDIR /code/server/
COPY --from=thirdparty-downloader /thirdparty/ /code/server/thirdparty/

# Poetry の依存パッケージリストだけをコピー
COPY ./server/pyproject.toml ./server/poetry.lock ./server/poetry.toml /code/server/

# 依存パッケージを poetry でインストール
## 仮想環境 (.venv) をプロジェクト直下に作成する
RUN /code/server/thirdparty/Python/bin/python -m poetry env use /code/server/thirdparty/Python/bin/python && \
    /code/server/thirdparty/Python/bin/python -m poetry install --only main --no-root

# サーバーのソースコードをコピー
COPY ./server/ /code/server/

# クライアントのビルド成果物 (dist) だけをコピー
COPY --from=client-builder /code/client/dist/ /code/client/dist/

# config.example.yaml をコピー
COPY ./config.example.yaml /code/config.example.yaml

# KonomiTV サーバーを起動
ENTRYPOINT ["/code/server/.venv/bin/python", "KonomiTV.py"]<|MERGE_RESOLUTION|>--- conflicted
+++ resolved
@@ -65,18 +65,6 @@
 # apt-get に対話的に設定を確認されないための設定
 ENV DEBIAN_FRONTEND=noninteractive
 
-<<<<<<< HEAD
-# Intel QSV と AMD VCE 関連のライブラリのインストール（実行時イメージなので RUN の最後に掃除する）
-## amdgpu 周りのインストール方法は amdgpu-install パッケージに同梱されているファイル群を参考にした
-## ref: https://dgpu-docs.intel.com/driver/client/overview.html
-RUN apt-get update && apt-get install -y --no-install-recommends ca-certificates curl git gpg tzdata wget && \
-    curl -fsSL https://repositories.intel.com/gpu/intel-graphics.key | gpg --dearmor -o /usr/share/keyrings/intel-graphics-keyring.gpg && \
-    curl -fsSL https://repo.radeon.com/rocm/rocm.gpg.key | gpg --dearmor -o /usr/share/keyrings/rocm-keyring.gpg && \
-    echo 'deb [arch=amd64 signed-by=/usr/share/keyrings/intel-graphics-keyring.gpg] https://repositories.intel.com/gpu/ubuntu jammy client' > /etc/apt/sources.list.d/intel-graphics.list && \
-    echo 'deb [arch=amd64 signed-by=/usr/share/keyrings/rocm-keyring.gpg] https://repo.radeon.com/amdgpu/23.20/amdgpu/ubuntu/ jammy main' > /etc/apt/sources.list.d/amdgpu.list && \
-    echo 'deb [arch=amd64 signed-by=/usr/share/keyrings/rocm-keyring.gpg] https://repo.radeon.com/amdgpu/23.20/amdgpu/ubuntu/ jammy proprietary' > /etc/apt/sources.list.d/amdgpu-proprietary.list && \
-    echo 'deb [arch=amd64 signed-by=/usr/share/keyrings/rocm-keyring.gpg] https://repo.radeon.com/rocm/apt/5.7 jammy main' > /etc/apt/sources.list.d/rocm.list && \
-=======
 # サードパーティーライブラリの依存パッケージをインストール
 ## libfontconfig1, libfreetype6, libfribidi0: フォント関連のライブラリ (なぜ必要だったか忘れたが多分ないと動かない)
 ## QSVEncC: Intel Media VA Driver (non-free 版), Intel 版 OpenCL が必要
@@ -100,7 +88,6 @@
     curl -fsSL https://dl.google.com/linux/linux_signing_key.pub | gpg --yes --dearmor --output /usr/share/keyrings/google-chrome-keyring.gpg && \
     echo 'deb [arch=amd64 signed-by=/usr/share/keyrings/google-chrome-keyring.gpg] https://dl.google.com/linux/chrome/deb/ stable main' > /etc/apt/sources.list.d/google-chrome.list && \
     # リポジトリを更新し、この時点で利用可能なパッケージをアップグレード
->>>>>>> ef4940ec
     apt-get update && apt-get upgrade -y && \
     # 必要なパッケージをインストール
     apt-get install -y --no-install-recommends \
@@ -108,12 +95,10 @@
         libfontconfig1 libfreetype6 libfribidi0 \
         # Intel GPU 関連のライブラリ
         intel-media-va-driver-non-free intel-opencl-icd libigfxcmrt7 libmfx1 libmfxgen1 libva-drm2 libva-x11-2 ocl-icd-opencl-dev \
-<<<<<<< HEAD
         amf-amdgpu-pro libamdenc-amdgpu-pro libdrm2-amdgpu vulkan-amdgpu-pro rocm-opencl-runtime opencl-legacy-amdgpu-pro-icd && \
     wget https://github.com/rigaya/tsreplace/releases/download/${TSREPLACE_VERSION}/tsreplace_${TSREPLACE_VERSION}_Ubuntu22.04_amd64.deb && \
     apt-get install -y ./tsreplace_${TSREPLACE_VERSION}_Ubuntu22.04_amd64.deb && \
     rm tsreplace_${TSREPLACE_VERSION}_Ubuntu22.04_amd64.deb && \
-=======
         # NVIDIA GPU 関連のライブラリ
         cuda-nvrtc-12-8 libnpp-12-8 \
         # AMD GPU 関連のライブラリ
@@ -121,7 +106,6 @@
         # Zendriver 用に Google Chrome と日本語フォントをインストール
         google-chrome-stable fonts-vlgothic && \
     # 実行時イメージなので RUN の最後に掃除する
->>>>>>> ef4940ec
     apt-get -y autoremove && \
     apt-get -y clean && \
     rm -rf /var/lib/apt/lists/* && \
