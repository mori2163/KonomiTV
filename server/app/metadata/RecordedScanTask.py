
from __future__ import annotations

import asyncio
import concurrent.futures
import pathlib
from dataclasses import dataclass
from datetime import datetime
from typing import ClassVar, Literal, cast
from zoneinfo import ZoneInfo

import anyio
from fastapi import HTTPException, status
from tortoise import transactions
<<<<<<< HEAD
from tortoise.exceptions import MultipleObjectsReturned
from typing_extensions import TypedDict
=======
>>>>>>> 5490b7a0
from watchfiles import Change, awatch

from app import logging, schemas
from app.config import Config
from app.constants import THUMBNAILS_DIR
from app.metadata.CMSectionsDetector import CMSectionsDetector
from app.metadata.KeyFrameAnalyzer import KeyFrameAnalyzer
from app.metadata.MetadataAnalyzer import MetadataAnalyzer
from app.metadata.ThumbnailGenerator import ThumbnailGenerator
from app.models.Channel import Channel
from app.models.RecordedProgram import RecordedProgram
from app.models.RecordedVideo import RecordedVideo
from app.utils.DriveIOLimiter import DriveIOLimiter
from app.utils.EncodingFileTracker import EncodingFileTracker
from app.utils.ProcessLimiter import ProcessLimiter


@dataclass(slots=True)
class FileRecordingInfo:
    """
    - last_modified: ファイルの最終更新日時
    - last_checked: ファイルの最終チェック日時
    - file_size: ファイルのサイズ
    - mtime_continuous_start_at: ファイルの最終更新日時が継続的に更新されている場合の継続更新の開始日時
    """
    last_modified: datetime
    last_checked: datetime
    file_size: int
    mtime_continuous_start_at: datetime | None


@dataclass(slots=True)
class RecordedVideoSummary:
    """
    RecordedScanTask.runBatchScan() 内でのメモリ使用量を抑えるため、RecordedVideo のうち必要最低限の情報のみを保持する軽量データ構造
    slots=True を指定し、メモリ使用量を抑える
    """

    id: int
    file_path: str
    created_at: datetime
    recorded_program_id: int
    status: Literal['Recording', 'Recorded', 'AnalysisFailed']
    file_created_at: datetime
    file_modified_at: datetime
    file_size: int
    file_hash: str


class RecordedScanTask:
    """
    録画フォルダの監視とメタデータの DB への同期を行うタスク
    サーバーの起動中は常時稼働し続け、以下の処理を担う
    - サーバー起動時の録画フォルダの一括スキャン・同期
    - 録画フォルダ以下のファイルシステム変更の監視を開始し、変更があれば随時メタデータを解析後、DB に永続化
    - 録画中ファイルの状態管理
    """

    # シングルトンインスタンス
    __instance: ClassVar[RecordedScanTask | None] = None

    # スキャン対象の拡張子
    SCAN_TARGET_EXTENSIONS: ClassVar[list[str]] = ['.ts', '.m2t', '.m2ts', '.mts', '.mp4']

    # 録画中ファイルの更新イベントを間引く間隔 (ログ出力用) (秒)
    UPDATE_THROTTLE_SECONDS: ClassVar[int] = 30

    # 録画完了と判断するまでの無更新時間 (秒)
    RECORDING_COMPLETE_SECONDS: ClassVar[int] = 15

    # 録画中と判断する最大の経過時間 (秒)
    RECORDING_MAX_AGE_SECONDS: ClassVar[int] = 300  # 5分

    # 録画中ファイルの最小データ長 (秒)
    MINIMUM_RECORDING_SECONDS: ClassVar[int] = 60

    # 継続更新を録画中と判断する最小時間 (秒)
    CONTINUOUS_UPDATE_THRESHOLD_SECONDS: ClassVar[int] = 60

    # 継続更新を強制的に完了とする時間 (秒)
    CONTINUOUS_UPDATE_MAX_SECONDS: ClassVar[int] = 86400  # 24時間


    def __new__(cls) -> RecordedScanTask:
        """
        シングルトンインスタンスを作成または取得する
        既にインスタンスが存在する場合はそれを返し、存在しない場合は新規作成する

        Returns:
            RecordedScanTask: シングルトンインスタンス
        """

        if cls.__instance is None:
            cls.__instance = super().__new__(cls)
        return cls.__instance


    def __init__(self) -> None:
        """
        録画フォルダの監視タスクを初期化する
        """

        # 初期化済みの場合は何もしない
        if hasattr(self, '_initialized') and self._initialized:
            return

        logging.info('Initializing RecordedScanTask...')

        # 設定を読み込む
        self.config = Config()
        logging.info(f'Loading config for recorded folders: {self.config.video.recorded_folders}')

        # 録画フォルダのリストを取得し、存在するフォルダのみを追加
        self.recorded_folders: list[anyio.Path] = []
        for folder_str in self.config.video.recorded_folders:
            folder_path = pathlib.Path(folder_str)
            if folder_path.exists():
                self.recorded_folders.append(anyio.Path(folder_str))
                logging.info(f'Added recorded folder: {folder_path}')
            else:
                logging.warning(f'Recorded folder does not exist: {folder_path}')

        # Encodedフォルダも監視対象に追加（存在する場合のみ）
        if self.config.tsreplace_encoding.encoded_folder:
            encoded_folder = pathlib.Path(self.config.tsreplace_encoding.encoded_folder)
            logging.info(f'TSReplace encoded folder configured: {encoded_folder}')
            # Encodedフォルダが存在し、かつ既に録画フォルダに含まれていない場合のみ追加
            if encoded_folder.exists() and encoded_folder.is_dir():
                anyio_encoded_folder = anyio.Path(self.config.tsreplace_encoding.encoded_folder)
                if anyio_encoded_folder not in self.recorded_folders:
                    self.recorded_folders.append(anyio_encoded_folder)
                    logging.info(f'Added encoded folder to watch: {encoded_folder}')
            elif not encoded_folder.exists():
                logging.info(f'Encoded folder does not exist yet, skipping: {encoded_folder}')
        else:
            logging.info('No TSReplace encoded folder configured')

        logging.info(f'Final recorded folders list: {[str(f) for f in self.recorded_folders]}')

        # 録画中ファイルの状態管理
        self._recording_files: dict[anyio.Path, FileRecordingInfo] = {}

        # タスクの状態管理
        self._is_running = False
        self._task: asyncio.Task[None] | None = None

        # 録画フォルダ以下の一括スキャンを実行中かどうか
        self._is_batch_scan_running = False

        # バックグラウンドタスクの状態管理
        self._background_tasks: dict[anyio.Path, asyncio.Task[None]] = {}

        # ファイルパスごとのロックを管理する辞書
        self._file_locks: dict[anyio.Path, asyncio.Lock] = {}
        # _file_locks 辞書自体へのアクセスを保護するためのロック
        self._file_locks_dict_lock = asyncio.Lock()

        # エンコーディング中ファイルのログ出力頻度制限用
        self._encoding_log_timestamps: dict[str, float] = {}
        self._encoding_log_interval = 60  # 60秒間隔でログ出力

        # エンコーディングトラッカーのクリーンアップタスク
        self._encoding_cleanup_task: asyncio.Task[None] | None = None

        # 初期化済みフラグをセット
        self._initialized = True


    async def start(self) -> None:
        """
        録画フォルダの監視タスクを開始する
        このメソッドはサーバー起動時に app.py から自動的に呼ばれ、サーバーの起動中は常時稼働し続ける
        """

        # 既に実行中の場合は何もしない
        if self._is_running:
            return
        self._is_running = True

        # バックグラウンドタスクとして実行
        self._task = asyncio.create_task(self.run())

        # エンコーディングトラッカーのクリーンアップタスクを開始
        self._encoding_cleanup_task = asyncio.create_task(self._runEncodingCleanup())


    async def stop(self) -> None:
        """
        録画フォルダの監視タスクを停止する
        このメソッドはサーバー終了時に app.py から自動的に呼ばれる
        """

        # 既に停止中の場合は何もしない
        if not self._is_running:
            return

        # 実行中タスクを停止
        self._is_running = False
        if self._task is not None:
            self._task.cancel()
            try:
                await self._task
            except asyncio.CancelledError:
                pass
            self._task = None

        # エンコーディングクリーンアップタスクを停止
        if self._encoding_cleanup_task is not None:
            self._encoding_cleanup_task.cancel()
            try:
                await self._encoding_cleanup_task
            except asyncio.CancelledError:
                pass
            self._encoding_cleanup_task = None


    async def run(self) -> None:
        """
        録画フォルダ以下の一括スキャンと DB への同期と録画フォルダ以下のファイルシステム変更の監視を開始し、
        変更があれば随時メタデータを解析後、DB に永続化する
        このメソッドは start() 経由でサーバー起動時に app.py から自動的に呼ばれ、サーバーの起動中は常時稼働し続ける
        """

        try:
            # runBatchScan() が完了しなくても新しく録画されたファイルの監視を開始するため、同時に実行する
            await asyncio.gather(
                # サーバー起動時の一括スキャン・同期を実行
                self.runBatchScan(),
                # 録画フォルダの監視を開始
                self.watchRecordedFolders(),
            )
        except asyncio.CancelledError:
            raise
        except Exception as ex:
            logging.error('Error in RecordedScanTask:', exc_info=ex)
        finally:
            self._is_running = False


    async def runBatchScan(self) -> None:
        """
        録画フォルダ以下の一括スキャンと DB への同期を実行する
        - 録画フォルダ内の全 TS ファイルをスキャン
        - 追加・変更があったファイルのみメタデータを解析し、DB に永続化
        - 存在しない録画ファイルに対応するレコードを一括削除
        """

        # 既に一括スキャンを実行中の場合は HTTPException を発生させる
        # API から手動で一括スキャンを実行した際に重複して実行されないようにするためのバリデーション
        if self._is_batch_scan_running:
            raise HTTPException(
                status_code = status.HTTP_429_TOO_MANY_REQUESTS,
                detail = 'Batch scan of recording folders is already running',
            )

        logging.info('Batch scan of recording folders has been started.')
        self._is_batch_scan_running = True

        # 現在登録されている全ての RecordedVideo レコードの情報をキャッシュ
        ## すべての情報をキャッシュすると key_frames フィールドのデータ量が大きすぎてメモリとディスク I/O を大量に食うため、
        ## 必要最低限の情報のみをキャッシュする
        logging.info('Gathering all recorded video records...')
        all_video_rows = await RecordedVideo.all().values(
            'id',
            'file_path',
            'created_at',
            'recorded_program_id',
            'status',
            'file_created_at',
            'file_modified_at',
            'file_size',
            'file_hash',
        )
        videos_by_path: dict[str, list[RecordedVideoSummary]] = {}
        videos_to_keep: list[RecordedVideoSummary] = []  # 保持するレコードのリスト
        for index, row in enumerate(all_video_rows, start=1):
            recorded_video_summary = RecordedVideoSummary(
                id = row['id'],
                file_path = row['file_path'],
                created_at = row['created_at'],
                recorded_program_id = row['recorded_program_id'],
                status = row['status'],
                file_created_at = row['file_created_at'],
                file_modified_at = row['file_modified_at'],
                file_size = row['file_size'],
                file_hash = row['file_hash'],
            )
            if recorded_video_summary.file_path not in videos_by_path:
                videos_by_path[recorded_video_summary.file_path] = []
            videos_by_path[recorded_video_summary.file_path].append(recorded_video_summary)
            if index % 100 == 0:
                # 起動時にイベントループが他のタスクを処理できるよう定期的に制御を返す
                await asyncio.sleep(0)

        # 同一ファイルパスに対応するレコードが複数存在する場合、最新のものを保持して残りを削除する
        ## 重複削除処理をトランザクション配下で実行
        logging.info('Checking for duplicate recorded video records...')
        duplicates_found = False
        total_deleted_count = 0
        async with transactions.in_transaction():
            for index, (file_path, videos) in enumerate(videos_by_path.items(), start=1):
                if len(videos) > 1:
                    duplicates_found = True
                    logging.warning(f'{file_path}: Found {len(videos)} duplicate records. Keeping the latest one.')
                    # created_at でソートして最新のレコードを特定
                    videos.sort(key=lambda v: v.created_at, reverse=True)
                    latest_video = videos[0]
                    videos_to_keep.append(latest_video)  # 最新のものを保持リストに追加
                    # 最新以外のレコードを削除
                    for video_to_delete in videos[1:]:
                        try:
                            # RecordedProgram を削除 (CASCADE により RecordedVideo も削除される)
                            await RecordedProgram.filter(id=video_to_delete.recorded_program_id).delete()
                            logging.info(
                                f'{file_path}: Deleted duplicate record. [deleted recorded_program_id: {video_to_delete.recorded_program_id}] '
                                f'[kept recorded_program_id: {latest_video.recorded_program_id}]'
                            )
                        except Exception as ex_del:
                            logging.error(
                                f'{file_path}: Failed to delete duplicate record. [deleted recorded_program_id: {video_to_delete.recorded_program_id}]',
                                exc_info=ex_del,
                            )
                    # 削除対象のレコード数をカウント
                    deleted_count = len(videos) - 1  # -1 は最新のレコードを除いた数
                    total_deleted_count += deleted_count
                else:
                    # 重複がない場合も保持リストに追加
                    videos_to_keep.append(videos[0])
                if index % 50 == 0:
                    # 重複チェックがループを占有し続けないよう適宜制御を返す
                    await asyncio.sleep(0)
        if duplicates_found:
            logging.info(f'Duplicate record cleanup finished. Total {total_deleted_count} duplicate records were deleted.')
        else:
            logging.info('No duplicate records found.')

        # 現在登録されている全ての RecordedVideo レコードをキャッシュ
        ## 重複削除処理で保持すると判断されたレコードのみを使う
        existing_db_recorded_videos = {
            anyio.Path(video.file_path): video for video in videos_to_keep
        }

        # 各録画フォルダをスキャン
        logging.info('Scanning recorded folders...')
        for folder in self.recorded_folders:
            async for file_path in folder.rglob('*'):
                try:
                    # シンボリックリンクはスキップ
                    if await file_path.is_symlink():
                        continue
                    # Mac の metadata ファイルをスキップ
                    if file_path.name.startswith('._'):
                        continue
                    # 対象拡張子のファイル以外をスキップ
                    if file_path.suffix.lower() not in self.SCAN_TARGET_EXTENSIONS:
                        continue
                    # 録画ファイルが確実に存在することを確認する
                    ## 環境次第では、稀に glob で取得したファイルが既に存在しなくなっているケースがある
                    if not await self.isFileExists(file_path):
                        continue

                    # 見つかったファイルを処理
                    await self.processRecordedFile(file_path, existing_db_recorded_videos)
                except Exception as ex:
                    logging.error(f'{file_path}: Failed to process recorded file:', exc_info=ex)

        # 存在しない録画ファイルに対応するレコードを一括削除
        ## トランザクション配下に入れることでパフォーマンスが向上する
        logging.info('Deleting records for non-existent files...')
        async with transactions.in_transaction():
            for index, (file_path, existing_recorded_video_summary) in enumerate(existing_db_recorded_videos.items(), start=1):
                # ファイルの存在確認を非同期に行う
                if not await self.isFileExists(file_path):
                    # RecordedVideo の親テーブルである RecordedProgram を削除すると、
                    # CASCADE 制約により RecordedVideo も同時に削除される (Channel は親テーブルにあたるため削除されない)
                    await RecordedProgram.filter(id=existing_recorded_video_summary.recorded_program_id).delete()
                    logging.info(f'{file_path}: Deleted record for non-existent file.')
                if index % 50 == 0:
                    # 既存レコードの走査が長時間化しないよう適宜制御を返す
                    await asyncio.sleep(0)

        # DB に存在する全ての RecordedVideo レコードのハッシュを取得
        logging.info('Gathering all recorded video hashes...')
        db_recorded_video_hashes = set(
            cast(list[str], await RecordedVideo.all().values_list('file_hash', flat=True))
        )

        # サムネイルフォルダ内の全ファイルをスキャンし、不要なサムネイルファイルを削除
        logging.info('Deleting orphaned thumbnail files...')
        thumbnails_dir = anyio.Path(str(THUMBNAILS_DIR))
        if await thumbnails_dir.is_dir():
            async for thumbnail_path in thumbnails_dir.glob('*'):
                try:
                    # .git から始まるファイルは無視
                    if thumbnail_path.name.startswith('.git'):
                        continue

                    # ファイル名からハッシュを抽出
                    ## ファイル名は "{hash}.webp" または "{hash}_tile.webp" の形式
                    ## JPEG フォールバックの場合は ".jpg" の可能性もある
                    file_name = thumbnail_path.stem
                    if file_name.endswith('_tile'):
                        file_hash = file_name[:-5]  # "_tile" を除去
                    else:
                        file_hash = file_name

                    # DB に存在しないハッシュのファイルを削除
                    if file_hash not in db_recorded_video_hashes:
                        await thumbnail_path.unlink()
                        logging.info(f'{thumbnail_path.name}: Deleted orphaned thumbnail file.')
                except Exception as ex:
                    logging.error(f'{thumbnail_path}: Error deleting orphaned thumbnail file:', exc_info=ex)

        logging.info('Batch scan of recording folders has been completed.')
        self._is_batch_scan_running = False


    async def processRecordedFile(
        self,
        file_path: anyio.Path,
        existing_db_recorded_videos: dict[anyio.Path, RecordedVideoSummary] | None,
        force_update: bool = False,
    ) -> None:
        """
        指定された録画ファイルのメタデータを解析し、DB に永続化する
        既に当該ファイルの情報が DB に登録されており、ファイル内容に変更がない場合は何も行われない

        Args:
            file_path (anyio.Path): 処理対象のファイルパス
            existing_db_recorded_videos (dict[anyio.Path, RecordedVideoSummary] | None): 既に DB に永続化されている録画ファイルパスと RecordedVideo のサマリーデータのマッピング
                (ファイル変更イベントから呼ばれた場合、watchfiles 初期化時に取得した全レコードと今で状態が一致しているとは限らないため、None が入る)
            force_update (bool): 既に DB に登録されている録画ファイルのメタデータを強制的に再解析するかどうか
        """

        # ファイルパスに対応するロックを取得または作成
        async with self._file_locks_dict_lock:
            if file_path not in self._file_locks:
                self._file_locks[file_path] = asyncio.Lock()
            file_lock = self._file_locks[file_path]

        # 同一ファイルパスへの DB レコード操作を排他制御する
        async with file_lock:
            try:
                # 万が一この時点でファイルが存在しない場合はスキップ
                # ファイル変更イベント発火後に即座にファイルが削除される可能性も考慮
                if not await self.isFileExists(file_path):
                    logging.warning(f'{file_path}: File does not exist after acquiring lock! ignored.')
                    # ロック管理辞書から不要になったロックを削除
                    async with self._file_locks_dict_lock:
                        if file_path in self._file_locks and not file_lock.locked():
                           self._file_locks.pop(file_path, None)
                    return

                # ファイルの状態をチェック
                stat = await file_path.stat()
                now = datetime.now(tz=ZoneInfo('Asia/Tokyo'))
                file_size = stat.st_size
                file_created_at = datetime.fromtimestamp(stat.st_ctime, tz=ZoneInfo('Asia/Tokyo'))
                file_modified_at = datetime.fromtimestamp(stat.st_mtime, tz=ZoneInfo('Asia/Tokyo'))

                # エンコード中のファイルを先にチェック（サイズ0の場合でもエンコード中なら正常）
                encoding_tracker = await EncodingFileTracker.getInstance()
                is_encoding = await encoding_tracker.isEncodingFile(file_path)
                if is_encoding:
                    # ファイルが実際に存在し、最近変更されているかチェック
                    import time
                    current_time = time.time()
                    file_mtime = stat.st_mtime

                    # ファイルが5分以上変更されていない場合は、エンコードが完了している可能性が高い
                    if current_time - file_mtime > 300:  # 5分 = 300秒
                        logging.warning(f'{file_path}: File has not been modified for over 5 minutes, removing from encoding tracker.')
                        await encoding_tracker.forceRemoveEncodingFile(file_path)
                        # 削除後、処理を続行
                    else:
                        # ログ出力頻度を制限
                        file_path_str = str(file_path)
                        should_log = self._should_log_encoding_message(file_path_str)

                        if should_log:
                            logging.debug(f'{file_path}: File is currently being encoded. ignored.')
                            # 定期的にスタイルエントリのクリーンアップを実行
                            stale_count = await encoding_tracker.cleanupStaleEntries()
                            if stale_count > 0:
                                logging.info(f'Cleaned up {stale_count} stale encoding entries')

                        return

                # エンコード中でない場合のみ、全く録画できていない0バイトのファイルをスキップ
                if file_size == 0:
                    logging.warning(f'{file_path}: File size is 0. ignored.')
                    return

                # 同じファイルパスの既存レコードのサマリーがあれば取り出す
                if existing_db_recorded_videos is not None:
                    existing_recorded_video_summary = existing_db_recorded_videos.pop(file_path, None)
                else:
                    existing_recorded_video_summary = None

                # この時点でサマリーがない場合、DB に同一ファイルパスのレコードがないか最小限のカラムで取得する
                ## ファイル変更イベントから呼ばれた場合は existing_db_recorded_videos は None となるが、
                ## DB には同一ファイルパスのレコードが存在する可能性がある
                if existing_recorded_video_summary is None:
                    summary_rows = await RecordedVideo.filter(
                        file_path=str(file_path)
                    ).values(
                        'id',
                        'file_path',
                        'created_at',
                        'recorded_program_id',
                        'status',
                        'file_created_at',
                        'file_modified_at',
                        'file_size',
                        'file_hash',
                    )
                    if len(summary_rows) > 0:
                        row = summary_rows[0]
                        existing_recorded_video_summary = RecordedVideoSummary(
                            id = row['id'],
                            file_path = row['file_path'],
                            created_at = row['created_at'],
                            recorded_program_id = row['recorded_program_id'],
                            status = row['status'],
                            file_created_at = row['file_created_at'],
                            file_modified_at = row['file_modified_at'],
                            file_size = row['file_size'],
                            file_hash = row['file_hash'],
                        )

                # 同じファイルパスの既存レコードがあり、ファイルの基本情報（作成日時、更新日時、サイズ）が前回と一致した場合、
                # ファイル内容は変更されておらず、レコード内容は更新不要と判断してスキップ
                ## こうすることで、録画済みファイルに対しては HDD への I/O 負荷が高いハッシュ算出やメタデータ解析処理を省略できる
                ## 万が一前回実行時からファイルサイズや最終更新日時の変更を伴わずに録画が完了した場合に状態を適切に反映できるよう、録画中はスキップしない
                if (force_update is False and
                    existing_recorded_video_summary is not None and
                    existing_recorded_video_summary.status == 'Recorded'):
                    if (existing_recorded_video_summary.file_created_at == file_created_at and
                        existing_recorded_video_summary.file_modified_at == file_modified_at and
                        existing_recorded_video_summary.file_size == file_size):
                        # logging.debug_simple(f'{file_path}: File metadata unchanged, skipping...')
                        return

                # 現在録画中とマークされているファイルの処理
                is_recording = file_path in self._recording_files
                if is_recording:
                    # 既に DB に登録済みで録画中の場合は再解析しない
                    if (existing_recorded_video_summary is not None and
                        existing_recorded_video_summary.status == 'Recording'):
                        return
                    # まだ DB に登録されていない＆ファイルサイズが前回から変化していない場合
                    recording_info = self._recording_files[file_path]
                    last_size = recording_info.file_size
                    mtime_continuous_start_at = recording_info.mtime_continuous_start_at
                    if file_size == last_size:
                        # 最終更新日時の継続更新中でない場合はスキップ
                        if mtime_continuous_start_at is None:
                            logging.warning(f'{file_path}: File is not recording. ignored.')
                            return
                        # 最終更新日時の継続更新が1分未満の場合もスキップ
                        continuous_duration = (now - mtime_continuous_start_at).total_seconds()
                        if continuous_duration < self.CONTINUOUS_UPDATE_THRESHOLD_SECONDS:
                            return
                        # 最終更新日時の継続更新が24時間を超えた場合は何かがおかしい可能性が高いため打ち切る
                        if continuous_duration >= self.CONTINUOUS_UPDATE_MAX_SECONDS:
                            logging.warning(f'{file_path}: Continuous mtime updates for {continuous_duration:.1f} seconds. (> {self.CONTINUOUS_UPDATE_MAX_SECONDS}s) ignored.')
                            return
                        # ここまで到達した時点で（ファイルサイズこそ変化していないが）最終更新日時の推移から1分以上ファイル内容の更新が続いているとみなし、
                        # 後続の処理でメタデータを解析し、解析に成功次第 DB に録画中として登録する
                        # 録画開始前にファイルアロケーションを行う録画予約ソフトでは、録画中も表面上ファイルサイズが変化しない問題への対処
                        pass

                # エンコード済みファイルかどうかをチェック
                if self._is_encoded_file(file_path):
                    logging.info(f'{file_path}: Detected encoded file, attempting to inherit metadata from original file.')

                    # 既にTSReplaceEncodingTaskで処理済みかチェック
                    if existing_db_recorded_video and existing_db_recorded_video.is_tsreplace_encoded:
                        logging.info(f'{file_path}: File already processed by TSReplaceEncodingTask with metadata inheritance (ID: {existing_db_recorded_video.id}, is_encoded: {existing_db_recorded_video.is_tsreplace_encoded}).')
                        return

                    logging.info(f'{file_path}: Existing record found: ID={existing_db_recorded_video.id if existing_db_recorded_video else "None"}, is_encoded={existing_db_recorded_video.is_tsreplace_encoded if existing_db_recorded_video else "None"}')

                    inherited = await self._inherit_metadata_if_encoded_file(file_path)
                    if inherited:
                        logging.info(f'{file_path}: Successfully inherited metadata from original file.')
                        return
                    else:
                        logging.warning(f'{file_path}: Failed to inherit metadata from original file, proceeding with normal analysis.')

                # ProcessPoolExecutor を使い、別プロセス上でメタデータを解析
                ## メタデータ解析処理は実装上同期 I/O で実装されており、また CPU-bound な処理のため、別プロセスで実行している
                ## with 文で括ることで、with 文を抜けたときに ProcessPoolExecutor がクリーンアップされるようにする
                ## さもなければサーバーの終了後もプロセスが残り続けてゾンビプロセス化し、メモリリークを引き起こしてしまう
                loop = asyncio.get_running_loop()
                analyzer = MetadataAnalyzer(pathlib.Path(str(file_path)))  # anyio.Path -> pathlib.Path に変換
                try:
                    with concurrent.futures.ProcessPoolExecutor(max_workers=1) as executor:
                        recorded_program = await loop.run_in_executor(executor, analyzer.analyze)
                    if recorded_program is None:
                        logging.error(f'{file_path}: Failed to analyze metadata.')
                        # メタデータ解析に失敗したがこの時点ですでに DB にエントリが存在している場合は、UI から判別できるようステータスを更新する
                        ## 本来メタデータ解析に失敗した録画ファイルは DB には登録されないが、「録画中は問題なく解析できていたが、録画完了後に解析できなくなった」
                        ## といったシチュエーションも稀に考えられなくもないため、そうした場合の保険として実装した
                        if existing_recorded_video_summary is not None:
                            await RecordedVideo.filter(id=existing_recorded_video_summary.id).update(status='AnalysisFailed')
                            existing_recorded_video_summary.status = 'AnalysisFailed'
                        self._recording_files.pop(file_path, None)  # もし録画中扱いであればここで削除
                        return
                except Exception as ex:
                    logging.error(f'{file_path}: Error analyzing metadata:', exc_info=ex)
                    # メタデータ解析中に例外が発生した場合も、この時点ですでに DB にエントリが存在している場合は、UI から判別できるようステータスを更新する
                    if existing_recorded_video_summary is not None:
                        await RecordedVideo.filter(id=existing_recorded_video_summary.id).update(status='AnalysisFailed')
                        existing_recorded_video_summary.status = 'AnalysisFailed'
                    self._recording_files.pop(file_path, None)  # もし録画中扱いであればここで削除
                    return

                # 60秒未満のファイルは録画失敗または切り抜きとみなしてスキップ
                # 録画中だがまだ60秒に満たない場合、今後のファイル変更イベント発火時に60秒を超えていれば録画中ファイルとして処理される
                if recorded_program.recorded_video.duration < self.MINIMUM_RECORDING_SECONDS:
                    logging.debug_simple(f'{file_path}: This file is too short. (duration {recorded_program.recorded_video.duration:.1f}s < {self.MINIMUM_RECORDING_SECONDS}s) Skipped.')
                    return

                # 前回の DB 取得からメタデータ解析までの間に他のタスクがレコードを作成/更新している可能性があるため、
                # メタデータ解析後に再度ファイルパスに対応するレコードを取得する
                existing_db_recorded_video_after_analyze = await RecordedVideo.get_or_none(
                    file_path=str(file_path)
                ).select_related('recorded_program', 'recorded_program__channel')

                # 同じファイルパスの既存レコードがあり、先ほど計算した最新のハッシュと変わっていない場合は、レコード内容は更新不要と判断してスキップ
                ## 万が一前回実行時からファイルサイズや最終更新日時の変更を伴わずに録画が完了した場合に状態を適切に反映できるよう、録画中はスキップしない
                if (force_update is False and
                    existing_db_recorded_video_after_analyze is not None and
                    existing_db_recorded_video_after_analyze.status == 'Recorded' and
                    existing_db_recorded_video_after_analyze.file_hash == recorded_program.recorded_video.file_hash):
                    return

                # 録画中のファイルとして処理
                ## 他ドライブからファイルコピー中のファイルも、実際の録画処理より高速に書き込まれるだけで随時書き込まれることに変わりはないので、
                ## 録画中として判断されることがある（その場合、ファイルコピーが完了した段階で「録画完了」扱いとなる）
                if is_recording or (now - file_modified_at).total_seconds() < self.RECORDING_COMPLETE_SECONDS:
                    # status を Recording に設定
                    recorded_program.recorded_video.status = 'Recording'
                    # 状態を更新
                    self._recording_files[file_path] = FileRecordingInfo(
                        last_modified = file_modified_at,
                        last_checked = now,
                        file_size = file_size,
                        mtime_continuous_start_at = file_modified_at,  # 初回は必ず mtime_continuous_start_at を設定
                    )
                    logging.debug_simple(f'{file_path}: This file is recording or copying. (duration {recorded_program.recorded_video.duration:.1f}s >= {self.MINIMUM_RECORDING_SECONDS}s)')
                else:
                    # status を Recorded に設定
                    # MetadataAnalyzer 側で既に Recorded に設定されているが、念のため
                    recorded_program.recorded_video.status = 'Recorded'
                    # 録画完了後のバックグラウンド解析タスクを開始
                    if file_path not in self._background_tasks:
                        task = asyncio.create_task(self.__runBackgroundAnalysis(recorded_program))
                        self._background_tasks[file_path] = task

                # DB に永続化
                # メタデータ解析後の最新のデータベース情報を使う
                await self.__saveRecordedMetadataToDB(recorded_program, existing_db_recorded_video_after_analyze)
                logging.info(f'{file_path}: {"Updated" if existing_db_recorded_video_after_analyze else "Saved"} metadata to DB. (status: {recorded_program.recorded_video.status})')

            except Exception as ex:
                logging.error(f'{file_path}: Error processing file inside lock:', exc_info=ex)
            finally:
                # 不要になったロックを管理辞書から削除 (ロックが解放された後に行う)
                async with self._file_locks_dict_lock:
                     if file_path in self._file_locks and not file_lock.locked():
                        self._file_locks.pop(file_path, None)


    @staticmethod
    async def isFileExists(file_path: anyio.Path) -> bool:
        """
        ファイルが存在し、通常のファイルであるかを安全にチェックする。
        PermissionError やその他のファイルアクセスエラーが発生した場合は False を返す。

        Args:
            file_path (anyio.Path): チェックするファイルパス

        Returns:
            bool: ファイルが存在し、通常のファイルであるかどうか
        """
        try:
            return await file_path.is_file()
        except PermissionError:
            logging.warning(f'{file_path}: Permission denied when checking file.')
            return False
        except FileNotFoundError:
            return False
        except OSError as e:
            logging.warning(f'{file_path}: OSError during is_file() check:', exc_info=e)
            return False


    @staticmethod
    async def __saveRecordedMetadataToDB(
        recorded_program: schemas.RecordedProgram,
        existing_db_recorded_video: RecordedVideo | None,
    ) -> None:
        """
        録画ファイルのメタデータ解析結果を DB に保存する
        既存レコードがある場合は更新し、ない場合は新規作成する

        Args:
            recorded_program (schemas.RecordedProgram): 保存する録画番組情報
            existing_db_recorded_video (RecordedVideo | None): 既に DB に永続化されている録画ファイルの RecordedVideo レコード
        """

        # トランザクション配下に入れることでパフォーマンスが向上する
        async with transactions.in_transaction():

            # Channel の保存（まだ当該チャンネルが DB に存在しない場合のみ）
            db_channel = None
            if recorded_program.channel is not None:
                db_channel = await Channel.get_or_none(id=recorded_program.channel.id)
                if db_channel is None:
                    db_channel = Channel()
                    db_channel.id = recorded_program.channel.id
                    db_channel.display_channel_id = recorded_program.channel.display_channel_id
                    db_channel.network_id = recorded_program.channel.network_id
                    db_channel.service_id = recorded_program.channel.service_id
                    db_channel.transport_stream_id = recorded_program.channel.transport_stream_id
                    db_channel.remocon_id = recorded_program.channel.remocon_id
                    db_channel.channel_number = recorded_program.channel.channel_number
                    db_channel.type = recorded_program.channel.type
                    db_channel.name = recorded_program.channel.name
                    db_channel.jikkyo_force = recorded_program.channel.jikkyo_force
                    db_channel.is_subchannel = recorded_program.channel.is_subchannel
                    db_channel.is_radiochannel = recorded_program.channel.is_radiochannel
                    db_channel.is_watchable = recorded_program.channel.is_watchable
                    await db_channel.save()

            # RecordedProgram の保存または更新
            if existing_db_recorded_video is not None:
                db_recorded_program = existing_db_recorded_video.recorded_program
            else:
                db_recorded_program = RecordedProgram()

            # RecordedProgram の属性を設定 (id, created_at, updated_at は自動生成のため指定しない)
            db_recorded_program.recording_start_margin = recorded_program.recording_start_margin
            db_recorded_program.recording_end_margin = recorded_program.recording_end_margin
            db_recorded_program.is_partially_recorded = recorded_program.is_partially_recorded
            db_recorded_program.channel = db_channel  # type: ignore
            db_recorded_program.network_id = recorded_program.network_id
            db_recorded_program.service_id = recorded_program.service_id
            db_recorded_program.event_id = recorded_program.event_id
            db_recorded_program.series_id = recorded_program.series_id
            db_recorded_program.series_broadcast_period_id = recorded_program.series_broadcast_period_id
            db_recorded_program.title = recorded_program.title
            db_recorded_program.series_title = recorded_program.series_title
            db_recorded_program.episode_number = recorded_program.episode_number
            db_recorded_program.subtitle = recorded_program.subtitle
            db_recorded_program.description = recorded_program.description
            db_recorded_program.detail = recorded_program.detail
            db_recorded_program.start_time = recorded_program.start_time
            db_recorded_program.end_time = recorded_program.end_time
            db_recorded_program.duration = recorded_program.duration
            db_recorded_program.is_free = recorded_program.is_free
            db_recorded_program.genres = recorded_program.genres
            db_recorded_program.primary_audio_type = recorded_program.primary_audio_type
            db_recorded_program.primary_audio_language = recorded_program.primary_audio_language
            db_recorded_program.secondary_audio_type = recorded_program.secondary_audio_type
            db_recorded_program.secondary_audio_language = recorded_program.secondary_audio_language
            await db_recorded_program.save()

            # RecordedVideo の保存または更新
            if existing_db_recorded_video is not None:
                db_recorded_video = existing_db_recorded_video
                # TSReplaceエンコード情報を保持するかどうかの判定
                preserve_tsreplace_info = db_recorded_video.is_tsreplace_encoded
                logging.info(f'Updating existing RecordedVideo ID {db_recorded_video.id}, preserve_tsreplace_info={preserve_tsreplace_info}')
            else:
                db_recorded_video = RecordedVideo()
                preserve_tsreplace_info = False
                logging.info(f'Creating new RecordedVideo for {recorded_program.recorded_video.file_path}')

            # RecordedVideo の属性を設定 (id, created_at, updated_at は自動生成のため指定しない)
            db_recorded_video.recorded_program = db_recorded_program
            db_recorded_video.status = recorded_program.recorded_video.status
            db_recorded_video.file_path = str(recorded_program.recorded_video.file_path)
            db_recorded_video.file_hash = recorded_program.recorded_video.file_hash
            db_recorded_video.file_size = recorded_program.recorded_video.file_size
            db_recorded_video.file_created_at = recorded_program.recorded_video.file_created_at
            db_recorded_video.file_modified_at = recorded_program.recorded_video.file_modified_at
            db_recorded_video.recording_start_time = recorded_program.recorded_video.recording_start_time
            db_recorded_video.recording_end_time = recorded_program.recorded_video.recording_end_time
            db_recorded_video.duration = recorded_program.recorded_video.duration
            db_recorded_video.container_format = recorded_program.recorded_video.container_format

            # TSReplaceエンコード情報を保持する場合は、コーデック情報を上書きしない
            if not preserve_tsreplace_info:
                db_recorded_video.video_codec = recorded_program.recorded_video.video_codec
            else:
                logging.info(f'Preserving TSReplace codec info: {db_recorded_video.video_codec} (original: {db_recorded_video.original_video_codec})')

            db_recorded_video.video_codec_profile = recorded_program.recorded_video.video_codec_profile
            db_recorded_video.video_scan_type = recorded_program.recorded_video.video_scan_type
            db_recorded_video.video_frame_rate = recorded_program.recorded_video.video_frame_rate
            db_recorded_video.video_resolution_width = recorded_program.recorded_video.video_resolution_width
            db_recorded_video.video_resolution_height = recorded_program.recorded_video.video_resolution_height
            db_recorded_video.primary_audio_codec = recorded_program.recorded_video.primary_audio_codec
            db_recorded_video.primary_audio_channel = recorded_program.recorded_video.primary_audio_channel
            db_recorded_video.primary_audio_sampling_rate = recorded_program.recorded_video.primary_audio_sampling_rate
            db_recorded_video.secondary_audio_codec = recorded_program.recorded_video.secondary_audio_codec
            db_recorded_video.secondary_audio_channel = recorded_program.recorded_video.secondary_audio_channel
            db_recorded_video.secondary_audio_sampling_rate = recorded_program.recorded_video.secondary_audio_sampling_rate
            # この時点では CM 区間情報は未解析なので、明示的に未解析を表す None を設定する (デフォルトで None だが念のため)
            # 「解析したが CM 区間がなかった/検出に失敗した」場合、CMSectionsDetector 側で [] が設定される
            # ただし、TSReplaceエンコード済みファイルの場合は、既存のCM区間情報を保持
            if not preserve_tsreplace_info:
                db_recorded_video.cm_sections = None
            else:
                logging.info(f'Preserving existing CM sections: {len(db_recorded_video.cm_sections) if db_recorded_video.cm_sections else "None"}')

            await db_recorded_video.save()

            if preserve_tsreplace_info:
                logging.info(f'Successfully preserved TSReplace info for RecordedVideo ID {db_recorded_video.id}: is_encoded={db_recorded_video.is_tsreplace_encoded}, codec={db_recorded_video.video_codec}')


    async def __runBackgroundAnalysis(self, recorded_program: schemas.RecordedProgram) -> None:
        """
        録画完了後のバックグラウンド解析タスク
        - キーフレーム解析
        - サムネイル生成
        - CM区間検出
        - 自動エンコード開始（設定が有効な場合）
        など、時間のかかる処理を非同期に同時実行する

        Args:
            recorded_program (schemas.RecordedProgram): 解析対象の録画番組情報
        """

        # 録画ファイルのパスを anyio.Path に変換
        file_path = anyio.Path(recorded_program.recorded_video.file_path)

        try:
            # ProcessLimiter で稼働中のバックグラウンドタスクの同時実行数を CPU コア数の 50% に制限
            async with ProcessLimiter.getSemaphore('RecordedScanTask'):
                # DriveIOLimiter で同一 HDD に対してのバックグラウンドタスクの同時実行数を原則1セッションに制限
                async with DriveIOLimiter.getSemaphore(file_path):
                    await asyncio.gather(
                        # 録画ファイルのキーフレーム情報を解析し DB に保存
                        KeyFrameAnalyzer(file_path, recorded_program.recorded_video.container_format).analyzeAndSave(),
                        # 録画ファイルの CM 区間を検出し DB に保存
                        CMSectionsDetector(file_path, recorded_program.recorded_video.duration).detectAndSave(),
                        # シークバー用サムネイルとリスト表示用の代表サムネイルの両方を生成
                        ## skip_tile_if_exists=True を指定し、同一内容のファイルが複数ある場合などに
                        ## 既に生成されている時間のかかるシークバー用サムネイルを使い回し、処理時間短縮を図る
                        ThumbnailGenerator.fromRecordedProgram(recorded_program).generateAndSave(skip_tile_if_exists=True),
                    )

            # バックグラウンド解析完了後、自動エンコードが有効な場合は開始
            await self.__startAutoEncodingIfEnabled(recorded_program)

            logging.info(f'{file_path}: Background analysis completed.')

        except Exception as ex:
            logging.error(f'{file_path}: Error in background analysis:', exc_info=ex)
        finally:
            # 完了したタスクを管理対象から削除
            self._background_tasks.pop(file_path, None)


    async def __startAutoEncodingIfEnabled(self, recorded_program: schemas.RecordedProgram) -> None:
        """
        自動エンコード設定が有効な場合、エンコードを開始する

        Args:
            recorded_program (schemas.RecordedProgram): エンコード対象の録画番組情報
        """
        try:
            # 設定を取得
            config = Config()

            # 自動エンコードが無効の場合は何もしない
            if not config.tsreplace_encoding.auto_encoding_enabled:
                logging.debug(f'{recorded_program.recorded_video.file_path}: Auto encoding is disabled, skipping.')
                return

            # ファイルパスから既存のRecordedVideoを取得
            recorded_video = await RecordedVideo.get_or_none(
                file_path=recorded_program.recorded_video.file_path
            )

            if recorded_video is None:
                logging.warning(f'{recorded_program.recorded_video.file_path}: RecordedVideo not found in database, skipping auto encoding.')
                return

            # エンコード済みファイル自体の場合はスキップ（ファイル名から判定）
            input_file_path = recorded_program.recorded_video.file_path
            if self._is_encoded_file(anyio.Path(input_file_path)):
                logging.info(f'{input_file_path}: File appears to be already encoded (detected from filename), skipping auto encoding.')
                return

            # 既にエンコード済みファイルの場合はスキップ（データベースフラグから判定）
            if recorded_video.is_tsreplace_encoded:
                logging.info(f'{input_file_path}: Already encoded (database flag), skipping auto encoding.')
                return

            # エンコード設定を取得
            auto_encoder = config.tsreplace_encoding.auto_encoding_encoder
            auto_codec = config.tsreplace_encoding.auto_encoding_codec
            auto_quality = config.tsreplace_encoding.encoding_quality_preset
            delete_original = config.tsreplace_encoding.delete_original_default

            logging.info(f'{recorded_program.recorded_video.file_path}: Starting auto encoding with {auto_encoder} encoder, {auto_codec} codec, {auto_quality} quality.')

            # TSReplaceEncodingTaskを動的にインポート（循環インポートを避けるため）
            from app.streams.TSReplaceEncodingTask import TSReplaceEncodingTask

            # 出力ファイルパスを生成
            input_file_path = recorded_program.recorded_video.file_path
            output_file_path = self.__generateOutputFilePath(input_file_path, auto_codec)

            # TSReplaceEncodingTaskを作成してバックグラウンドで実行
            tsreplace_task = TSReplaceEncodingTask(
                input_file_path=input_file_path,
                output_file_path=output_file_path,
                codec=auto_codec,
                encoder_type=auto_encoder,
                quality_preset=auto_quality,
                delete_original=delete_original
            )

            # エンコードタスクのrec_file_idを設定
            tsreplace_task.encoding_task.rec_file_id = recorded_video.id

            # WebSocket通知のためにタスクを登録
            import asyncio

            from app.routers.TSReplaceRouter import (
                cleanup_auto_encoding_task,
                register_auto_encoding_task,
            )

            # タスクを管理辞書に追加
            register_auto_encoding_task(tsreplace_task)

            # バックグラウンドでエンコード実行とクリーンアップ
            async def execute_and_cleanup():
                try:
                    await tsreplace_task.execute()
                finally:
                    # 完了後も一定時間タスクリストに残し、最終状態をクライアントが取得できるようにする
                    await asyncio.sleep(60 * 5)  # 5分間保持
                    cleanup_auto_encoding_task(tsreplace_task.encoding_task.task_id)

            asyncio.create_task(execute_and_cleanup())

            logging.info(f'{recorded_program.recorded_video.file_path}: Auto encoding task started successfully.')

        except Exception as ex:
            logging.error(f'{recorded_program.recorded_video.file_path}: Failed to start auto encoding:', exc_info=ex)


    def __generateOutputFilePath(self, input_file_path: str, codec: str) -> str:
        """
        入力ファイルパスから出力ファイルパスを生成する

        Args:
            input_file_path (str): 入力ファイルパス
            codec (str): コーデック（h264 or hevc）

        Returns:
            str: 出力ファイルパス
        """
        from pathlib import Path

        input_path = Path(input_file_path)
        stem = input_path.stem.replace(' （', '（')  # スペースを削除
        output_filename = f"{stem}_{codec}{input_path.suffix}"
        return str(input_path.parent / output_filename)


    async def watchRecordedFolders(self) -> None:
        """
        録画フォルダ以下のファイルシステム変更の監視を開始し、変更があれば随時メタデータを解析後、DB に永続化する
        """

        logging.info('Starting file system watch of recording folders.')

        # 監視対象のディレクトリを設定（存在するパスのみを監視対象に含める）
        watch_paths = []
        for path in self.recorded_folders:
            path_obj = pathlib.Path(path)
            if path_obj.exists() and path_obj.is_dir():
                watch_paths.append(str(path))
                logging.info(f'Adding recording folder to watch: {path}')
            else:
                logging.warning(f'Recording folder does not exist or is not a directory, skipping: {path}')

        if not watch_paths:
            logging.warning('No valid recording folders found for file system watching. File system watch will not start.')
            return

        # 録画完了チェック用のタスク
        completion_check_task = asyncio.create_task(self.__checkRecordingCompletion())

        try:
            # watchfiles によるファイル監視
            try:
                async for changes in awatch(*watch_paths, recursive=True):
                    if not self._is_running:
                        break

                    # 変更があったファイルごとに処理
                    for change_type, file_path_str in changes:
                        if not self._is_running:
                            break

                        file_path = anyio.Path(file_path_str)
                        # Mac の metadata ファイルをスキップ
                        if file_path.name.startswith('._'):
                            continue
                        # 対象拡張子のファイル以外は無視
                        if file_path.suffix.lower() not in self.SCAN_TARGET_EXTENSIONS:
                            continue

                        try:
                            # 追加 or 変更イベント
                            if change_type == Change.added or change_type == Change.modified:
                                await self.__handleFileChange(file_path)
                            # 削除イベント
                            elif change_type == Change.deleted:
                                await self.__handleFileDeletion(file_path)
                        except Exception as ex:
                            logging.error(f'{file_path}: Error handling file change:', exc_info=ex)
            except FileNotFoundError as ex:
                logging.error(f'File system watch failed - watch path not found: {ex}')
                logging.error(f'Watch paths were: {watch_paths}')
                # 監視対象パスの再確認
                for path in watch_paths:
                    if not pathlib.Path(path).exists():
                        logging.error(f'Watch path no longer exists: {path}')
            except PermissionError as ex:
                logging.error(f'File system watch failed - permission denied: {ex}')
            except OSError as ex:
                logging.error(f'File system watch failed - OS error: {ex}')

        except asyncio.CancelledError:
            raise
        except Exception as ex:
            logging.error('Error in file system watch of recording folders:', exc_info=ex)
        finally:
            completion_check_task.cancel()
            try:
                await completion_check_task
            except asyncio.CancelledError:
                pass
            logging.info('File system watch of recording folders has been stopped.')


    async def __handleFileChange(self, file_path: anyio.Path) -> None:
        """
        ファイル追加・変更イベントを受け取り、適切な頻度で __processFile() を呼び出す
        - 録画中ファイルの状態管理
        - メタデータ解析のスロットリング
        - 最終更新日時の継続更新検出による録画中判定

        Args:
            path (anyio.Path): 追加・変更があったファイルのパス
        """

        try:
            # ファイルの状態をチェック
            stat = await file_path.stat()
            last_modified = datetime.fromtimestamp(stat.st_mtime, tz=ZoneInfo('Asia/Tokyo'))
            now = datetime.now(tz=ZoneInfo('Asia/Tokyo'))
            file_size = stat.st_size

            # 既に録画中とマークされているファイルの処理
            if file_path in self._recording_files:
                recording_info = self._recording_files[file_path]
                last_checked = recording_info.last_checked
                last_size = recording_info.file_size
                mtime_continuous_start_at = recording_info.mtime_continuous_start_at

                # 前回のチェックから UPDATE_THROTTLE_SECONDS 秒以上経過していない場合はログを間引く（状態自体は更新する）
                throttle_event = False
                if (now - last_checked).total_seconds() < self.UPDATE_THROTTLE_SECONDS:
                    throttle_event = True

                # ファイルサイズが変化している場合は継続更新判定をリセット
                if file_size != last_size:
                    mtime_continuous_start_at = None
                    if not throttle_event:
                        logging.debug_simple(f'{file_path}: File size changed.')
                # mtime が変化している場合は継続更新判定を更新
                elif last_modified > recording_info.last_modified:
                    if mtime_continuous_start_at is None:
                        mtime_continuous_start_at = last_modified
                        if not throttle_event:
                            logging.debug_simple(f'{file_path}: File modified time changed.')
                    else:
                        continuous_duration = (now - mtime_continuous_start_at).total_seconds()
                        if continuous_duration >= self.CONTINUOUS_UPDATE_THRESHOLD_SECONDS:
                            if not throttle_event:
                                logging.debug_simple(f'{file_path}: Still recording. (continuous mtime updates for {continuous_duration:.1f} seconds)')

                # 状態を更新
                recording_info.last_modified = last_modified
                # 前回のチェックから UPDATE_THROTTLE_SECONDS 秒以上経過していない場合は前回のチェック日時を使う
                recording_info.last_checked = last_checked if throttle_event else now
                recording_info.file_size = file_size
                recording_info.mtime_continuous_start_at = mtime_continuous_start_at

                # メタデータ解析を実行
                await self.processRecordedFile(file_path, None)

            # まだ録画中とマークされていないファイルの処理
            else:
                # 最終更新時刻から一定時間以上経過している場合は録画中とみなさない
                # それ以外の場合、今後継続的に追記されていく（＝録画中）可能性もあるので、録画中マークをつけておく
                if (now - last_modified).total_seconds() <= self.RECORDING_MAX_AGE_SECONDS:
                    self._recording_files[file_path] = FileRecordingInfo(
                        last_modified = last_modified,
                        last_checked = now,
                        file_size = file_size,
                        mtime_continuous_start_at = last_modified,  # 初回は必ず mtime_continuous_start_at を設定
                    )
                    logging.info(f'{file_path}: New recording or copying file detected.')

                # メタデータ解析を実行
                await self.processRecordedFile(file_path, None)

        except FileNotFoundError:
            # ファイルが既に削除されている場合
            pass
        except Exception as ex:
            logging.error(f'{file_path}: Error handling file change:', exc_info=ex)


    async def __handleFileDeletion(self, file_path: anyio.Path) -> None:
        """
        ファイル削除イベントを受け取り、DB からレコードを削除する

        Args:
            file_path (anyio.Path): 削除されたファイルのパス
        """

        # ファイルパスに対応するロックを取得または作成
        async with self._file_locks_dict_lock:
            if file_path not in self._file_locks:
                self._file_locks[file_path] = asyncio.Lock()
            file_lock = self._file_locks[file_path]

        # 同一ファイルパスへの DB レコード操作を排他制御する
        async with file_lock:
            try:
                # 録画中とマークされていたファイルの場合は記録から削除
                self._recording_files.pop(file_path, None)

                # DB からレコードを削除
                db_recorded_video = await RecordedVideo.get_or_none(file_path=str(file_path))
                if db_recorded_video is not None:
                    # RecordedVideo の親テーブルである RecordedProgram を削除すると、
                    # CASCADE 制約により RecordedVideo も同時に削除される (Channel は親テーブルにあたるため削除されない)
                    # OneToOne リレーションの場合、直接 RecordedProgram のレコードを削除する
                    await RecordedProgram.filter(id=db_recorded_video.recorded_program_id).delete()
                    logging.info(f'{file_path}: Deleted record for removed file.')

            except Exception as ex:
                logging.error(f'{file_path}: Error handling file deletion inside lock:', exc_info=ex)
            finally:
                # 不要になったロックを管理辞書から削除 (ロックが解放された後に行う)
                async with self._file_locks_dict_lock:
                    if file_path in self._file_locks and not file_lock.locked():
                        self._file_locks.pop(file_path, None)


    async def __checkRecordingCompletion(self) -> None:
        """
        録画 (またはファイルコピー) の完了状態を定期的にチェックする
        - 30秒間ファイルの更新がない場合に録画完了 (またはファイルコピー完了) と判断
        - 完了したファイルは再度メタデータを解析して DB に保存
        """

        while self._is_running:
            try:
                now = datetime.now(tz=ZoneInfo('Asia/Tokyo'))
                completed_files: list[anyio.Path] = []

                # 録画中ファイルをチェック
                for file_path, recording_info in self._recording_files.items():
                    try:
                        # ファイルの現在の状態を取得
                        stat = await file_path.stat()
                        current_modified = datetime.fromtimestamp(stat.st_mtime, tz=ZoneInfo('Asia/Tokyo'))
                        current_size = stat.st_size

                        # RECORDING_COMPLETE_SECONDS 秒以上更新がなく、かつファイルサイズが変化していない場合は録画完了と判断
                        if ((now - current_modified).total_seconds() >= self.RECORDING_COMPLETE_SECONDS and
                            current_size == recording_info.file_size):
                            completed_files.append(file_path)
                    except FileNotFoundError:
                        # ファイルが削除された場合は記録から削除
                        completed_files.append(file_path)
                    except Exception as ex:
                        logging.error(f'{file_path}: Error checking recording completion:', exc_info=ex)

                # 完了したファイルを処理
                for file_path in completed_files:
                    try:
                        # 記録から削除
                        self._recording_files.pop(file_path, None)

                        # ファイルが存在する場合のみ再解析
                        if await self.isFileExists(file_path):
                            # この時点で、録画（またはファイルコピー）が確実に完了しているはず
                            logging.info(f'{file_path}: Recording or copying has just completed or has already completed.')
                            await self.processRecordedFile(file_path, None)
                    except Exception as ex:
                        logging.error(f'{file_path}: Error processing completed file:', exc_info=ex)

            except asyncio.CancelledError:
                raise
            except Exception as ex:
                logging.error('Error in recording completion check:', exc_info=ex)

            # 5秒待機
            await asyncio.sleep(5)

    def _should_log_encoding_message(self, file_path: str) -> bool:
        """
        エンコーディング中ファイルのログメッセージを出力すべきかを判定する

        Args:
            file_path (str): ファイルパス

        Returns:
            bool: ログを出力すべき場合True
        """
        import time
        current_time = time.time()

        # 前回のログ出力時刻を確認
        last_log_time = self._encoding_log_timestamps.get(file_path, 0)

        # 指定された間隔以上経過している場合のみログ出力
        if current_time - last_log_time >= self._encoding_log_interval:
            self._encoding_log_timestamps[file_path] = current_time
            return True

        return False


    async def _runEncodingCleanup(self) -> None:
        """
        エンコーディングトラッカーの定期クリーンアップを実行する
        """
        while self._is_running:
            try:
                # 10分間隔でクリーンアップを実行
                await asyncio.sleep(600)

                if not self._is_running:
                    break

                # エンコーディングトラッカーのstaleエントリをクリーンアップ
                from app.utils.EncodingFileTracker import EncodingFileTracker
                encoding_tracker = await EncodingFileTracker.getInstance()
                stale_count = await encoding_tracker.cleanupStaleEntries()

                if stale_count > 0:
                    logging.info(f'Encoding cleanup task: Cleaned up {stale_count} stale encoding entries')

                # ログ出力タイムスタンプの古いエントリもクリーンアップ
                import time
                current_time = time.time()
                old_entries = [
                    file_path for file_path, timestamp in self._encoding_log_timestamps.items()
                    if current_time - timestamp > 3600  # 1時間以上古いエントリ
                ]

                for file_path in old_entries:
                    self._encoding_log_timestamps.pop(file_path, None)

                if old_entries:
                    logging.debug(f'Cleaned up {len(old_entries)} old encoding log timestamps')

            except asyncio.CancelledError:
                raise
            except Exception as e:
                logging.error(f'Error in encoding cleanup task: {e}', exc_info=True)

    @staticmethod
    def _is_encoded_file(file_path: anyio.Path) -> bool:
        """
        指定されたファイルがエンコード済みファイル（encodedフォルダ内）かどうかを判定する

        Args:
            file_path (anyio.Path): 判定対象のファイルパス

        Returns:
            bool: エンコード済みファイルの場合True
        """
        try:
            # まず、ファイル名にエンコード識別子が含まれているかチェック（最も確実）
            filename = file_path.name
            if '_h264' in filename or '_h265' in filename or '_av1' in filename:
                return True

            # 設定が利用可能な場合のみエンコード済みフォルダをチェック
            try:
                config = Config()
                file_path_str = str(file_path)

                # メイン設定のencodedフォルダにあるかチェック
                if config.tsreplace_encoding.encoded_folder:
                    encoded_folder = str(config.tsreplace_encoding.encoded_folder)
                    if file_path_str.startswith(encoded_folder.replace('\\', '/')) or file_path_str.startswith(encoded_folder.replace('/', '\\')):
                        return True

                # 各録画フォルダ内のEncodedサブフォルダにあるかチェック
                for recorded_folder in config.video.recorded_folders:
                    encoded_subfolder = f"{recorded_folder}/Encoded"
                    encoded_subfolder_win = f"{recorded_folder}\\Encoded"
                    if (file_path_str.startswith(encoded_subfolder.replace('\\', '/')) or
                        file_path_str.startswith(encoded_subfolder_win.replace('/', '\\'))):
                        return True
            except Exception:
                # 設定が利用できない場合は、ファイル名のみで判定
                pass

            return False

        except Exception as e:
            logging.error(f'Error checking if file is encoded: {e}', exc_info=True)
            return False

    @staticmethod
    async def _find_original_file_for_encoded(encoded_file_path: anyio.Path) -> RecordedVideo | None:
        """
        エンコード済みファイルに対応する元ファイルのレコードを検索する

        Args:
            encoded_file_path (anyio.Path): エンコード済みファイルのパス

        Returns:
            RecordedVideo | None: 対応する元ファイルのレコード、見つからない場合はNone
        """
        try:
            encoded_filename = encoded_file_path.name
            # ファイル名から拡張子を除いた部分を取得
            base_name = pathlib.Path(encoded_filename).stem

            # エンコード済みファイル名からエンコード用サフィックスを除去
            # 例: "202509041945010102-2びじゅチューン！...._h264_1" -> "202509041945010102-2びじゅチューン！...."
            import re
            # _h264, _h265, _av1のサフィックス（番号付きも含む）を除去
            codec_pattern = r'_(h264|h265|av1)(?:_\d+)?$'
            match = re.search(codec_pattern, base_name)
            if match:
                base_name_without_codec = base_name[:match.start()]
            else:
                base_name_without_codec = base_name

            # 番号部分を除去して基本パターンを作成
            # 例: "202509041945010102-2びじゅチューン！...." -> "202509041945010102-びじゅチューン！...."
            import re
            # タイムスタンプの後の"-数字"パターンを"-"に置換
            base_pattern = re.sub(r'^(\d{15})-\d+(.*)$', r'\1\2', base_name_without_codec)
            if base_pattern != base_name_without_codec:
                logging.debug(f'Created base pattern: {base_pattern} from {base_name_without_codec}')

            # 複数の検索パターンを試行
            search_patterns = [
                base_name_without_codec,  # 完全一致（数字付き）
                base_pattern,             # 数字なしパターン
            ]

            for pattern in search_patterns:
                logging.debug(f'Searching for original file with pattern: {pattern}')

                # 同じファイル名（拡張子除く）でTSReplaceエンコード済みでないファイルを検索
                original_candidates = await RecordedVideo.filter(
                    file_path__contains=pattern
                ).select_related('recorded_program')

                for candidate in original_candidates:
                    candidate_filename = pathlib.Path(candidate.file_path).name
                    candidate_base_name = pathlib.Path(candidate_filename).stem

                    # エンコード済みファイルのパスと異なることを確認
                    if str(encoded_file_path) == candidate.file_path:
                        continue

                    # ファイル名パターンが一致するかチェック
                    if (candidate_base_name == pattern or
                        candidate_base_name.startswith(pattern + '-') or
                        pattern.startswith(candidate_base_name) or
                        candidate_base_name.startswith(pattern.split('-')[0] if '-' in pattern else pattern)):

                        logging.info(f'Found potential original file for {encoded_file_path}: {candidate.file_path}')
                        return candidate

            logging.warning(f'No original file found for encoded file: {encoded_file_path}')
            return None

        except Exception as e:
            logging.error(f'Error finding original file for encoded file: {e}', exc_info=True)
            return None

    @staticmethod
    async def _inherit_metadata_if_encoded_file(file_path: anyio.Path) -> bool:
        """
        エンコード済みファイルの場合、元ファイルのメタデータを継承する

        Args:
            file_path (anyio.Path): エンコード済みファイルのパス

        Returns:
            bool: メタデータの継承が成功した場合True、失敗した場合False
        """
        try:
            # エンコード済みファイルかどうかを判定
            if not RecordedScanTask._is_encoded_file(file_path):
                return False  # エンコード済みファイルでない場合は何もしない

            logging.info(f'Detected encoded file, looking for original metadata: {file_path}')

            # 元ファイルのレコードを検索
            original_video = await RecordedScanTask._find_original_file_for_encoded(file_path)
            if original_video is None:
                logging.warning(f'Cannot inherit metadata - original file not found for: {file_path}')
                return False

            logging.info(f'Inheriting metadata from original file: {original_video.file_path}')

            # エンコード済みファイルのDBレコードを取得
            try:
                encoded_video = await RecordedVideo.get_or_none(file_path=str(file_path))
                logging.info(f'{file_path}: Found encoded file record: ID={encoded_video.id if encoded_video else "None"}, is_encoded={encoded_video.is_tsreplace_encoded if encoded_video else "None"}')
            except MultipleObjectsReturned:
                # 複数のレコードが存在する場合、最新のものを取得
                encoded_video = await RecordedVideo.filter(file_path=str(file_path)).order_by('-id').first()
                logging.warning(f'{file_path}: Multiple RecordedVideo records found, using latest (ID: {encoded_video.id if encoded_video else "None"})')
                logging.warning(f'{file_path}: Latest record is_encoded={encoded_video.is_tsreplace_encoded if encoded_video else "None"}')

            if encoded_video is None:
                logging.warning(f'Cannot inherit metadata - encoded file record not found for: {file_path}')
                return False

            # 元ファイルのメタデータを継承
            updated = False

            # CM区間情報を継承
            if original_video.cm_sections is not None:
                encoded_video.cm_sections = original_video.cm_sections
                logging.info(f'Inherited CM sections: {len(original_video.cm_sections)} sections')
                updated = True

            # キーフレーム情報を継承
            if original_video.key_frames:
                encoded_video.key_frames = original_video.key_frames
                logging.info(f'Inherited key frames: {len(original_video.key_frames)} frames')
                updated = True

            # TSReplace情報を継承
            if original_video.is_tsreplace_encoded:
                encoded_video.is_tsreplace_encoded = True
                encoded_video.tsreplace_encoded_at = original_video.tsreplace_encoded_at
                encoded_video.original_video_codec = original_video.original_video_codec
                logging.info('Inherited TSReplace encoding information')
                updated = True

            # 変更があった場合のみDBを更新
            if updated:
                await encoded_video.save()
                logging.info(f'Successfully inherited metadata from original file for: {file_path}')
                return True
            else:
                logging.info(f'No metadata to inherit for: {file_path}')
                return False

        except Exception as e:
            logging.error(f'Error inheriting metadata for encoded file: {e}', exc_info=True)
            return False<|MERGE_RESOLUTION|>--- conflicted
+++ resolved
@@ -12,11 +12,6 @@
 import anyio
 from fastapi import HTTPException, status
 from tortoise import transactions
-<<<<<<< HEAD
-from tortoise.exceptions import MultipleObjectsReturned
-from typing_extensions import TypedDict
-=======
->>>>>>> 5490b7a0
 from watchfiles import Change, awatch
 
 from app import logging, schemas
