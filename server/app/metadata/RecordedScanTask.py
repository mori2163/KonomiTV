--- conflicted
+++ resolved
@@ -694,12 +694,6 @@
         original_path: anyio.Path | None = None,
         existing_db_recorded_videos: dict[anyio.Path, RecordedVideoSummary] | None = None,
         force_update: bool = False,
-<<<<<<< HEAD
-        is_tsuide: bool = False,
-        force_allow_recent: bool = False,
-=======
->>>>>>> 45f526b1
-        wait_background_analysis: bool = False,
     ) -> None:
         """
         指定された録画ファイルのメタデータを解析し、DB に永続化する
@@ -710,12 +704,7 @@
             original_path (anyio.Path | None): シンボリックリンクなどで取得した元のファイルパス
             existing_db_recorded_videos (dict[anyio.Path, RecordedVideoSummary] | None): 既に DB に永続化されている録画ファイルパスと RecordedVideo のサマリーデータのマッピング
                 (ファイル変更イベントから呼ばれた場合、watchfiles 初期化時に取得した全レコードと今で状態が一致しているとは限らないため、None が入る)
-            force_update (bool): 既に DB に登録されている録画ファイルのメタデータを強制的に再解析するかどうか (デフォルト: False)
-<<<<<<< HEAD
-            force_allow_recent (bool): mtime が新しいファイルでも強制的に解析を許可するかどうか (デフォルト: False)
-=======
->>>>>>> 45f526b1
-            wait_background_analysis (bool): バックグラウンド解析が完了するまで待つかどうか (デフォルト: False)
+            force_update (bool): 既に DB に登録されている録画ファイルのメタデータを強制的に再解析するかどうか
         """
 
         # ファイルパスに対応するロックを取得または作成
@@ -1232,13 +1221,7 @@
                         # シークバー用サムネイルとリスト表示用の代表サムネイルの両方を生成
                         ThumbnailGenerator.fromRecordedProgram(recorded_program).generateAndSave(),
                     )
-<<<<<<< HEAD
-            # バックグラウンド解析完了後、自動エンコードが有効な場合は開始
-            await self.__startAutoEncodingIfEnabled(recorded_program)
-
-=======
->>>>>>> 45f526b1
-            logging.info(f'{file_path}: Background analysis task completed.')
+            logging.info(f'{file_path}: Background analysis completed.')
 
         except Exception as ex:
             logging.error(f'{file_path}: Error in background analysis task:', exc_info=ex)
