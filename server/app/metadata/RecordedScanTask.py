
from __future__ import annotations

import asyncio
import concurrent.futures
import pathlib
from dataclasses import dataclass
from datetime import datetime
from typing import ClassVar, Literal, cast
from zoneinfo import ZoneInfo

import anyio
from fastapi import HTTPException, status
from tortoise import transactions
from watchfiles import Change, awatch

from app import logging, schemas
from app.config import Config
from app.constants import THUMBNAILS_DIR
from app.metadata.CMSectionsDetector import CMSectionsDetector
from app.metadata.KeyFrameAnalyzer import KeyFrameAnalyzer
from app.metadata.MetadataAnalyzer import MetadataAnalyzer
from app.metadata.ThumbnailGenerator import ThumbnailGenerator
from app.models.Channel import Channel
from app.models.RecordedProgram import RecordedProgram
from app.models.RecordedVideo import RecordedVideo
from app.utils.DriveIOLimiter import DriveIOLimiter
from app.utils.EncodingFileTracker import EncodingFileTracker
from app.utils.ProcessLimiter import ProcessLimiter


@dataclass(slots=True)
class FileRecordingInfo:
    """
    - last_modified: ファイルの最終更新日時
    - last_checked: ファイルの最終チェック日時
    - file_size: ファイルのサイズ
    - mtime_continuous_start_at: ファイルの最終更新日時が継続的に更新されている場合の継続更新の開始日時
    """
    last_modified: datetime
    last_checked: datetime
    file_size: int
    mtime_continuous_start_at: datetime | None


@dataclass(slots=True)
class RecordedVideoSummary:
    """
    RecordedScanTask.runBatchScan() 内でのメモリ使用量を抑えるため、RecordedVideo のうち必要最低限の情報のみを保持する軽量データ構造
    slots=True を指定し、メモリ使用量を抑える
    """

    id: int
    file_path: str
    created_at: datetime
    recorded_program_id: int
    status: Literal['Recording', 'Recorded', 'AnalysisFailed']
    file_created_at: datetime
    file_modified_at: datetime
    file_size: int
    file_hash: str


class RecordedScanTask:
    """
    録画フォルダの監視とメタデータの DB への同期を行うタスク
    サーバーの起動中は常時稼働し続け、以下の処理を担う
    - サーバー起動時の録画フォルダの一括スキャン・同期
    - 録画フォルダ以下のファイルシステム変更の監視を開始し、変更があれば随時メタデータを解析後、DB に永続化
    - 録画中ファイルの状態管理
    """

    # シングルトンインスタンス
    __instance: ClassVar[RecordedScanTask | None] = None

    # スキャン対象の拡張子
    SCAN_TARGET_EXTENSIONS: ClassVar[list[str]] = ['.ts', '.m2t', '.m2ts', '.mts', '.mp4']

    # 録画中ファイルの更新イベントを間引く間隔 (ログ出力用) (秒)
    UPDATE_THROTTLE_SECONDS: ClassVar[int] = 30

    # 録画完了と判断するまでの無更新時間 (秒)
    RECORDING_COMPLETE_SECONDS: ClassVar[int] = 15

    # 録画中と判断する最大の経過時間 (秒)
    RECORDING_MAX_AGE_SECONDS: ClassVar[int] = 300  # 5分

    # 録画中ファイルの最小データ長 (秒)
    MINIMUM_RECORDING_SECONDS: ClassVar[int] = 60

    # 継続更新を録画中と判断する最小時間 (秒)
    CONTINUOUS_UPDATE_THRESHOLD_SECONDS: ClassVar[int] = 60

    # 継続更新を強制的に完了とする時間 (秒)
    CONTINUOUS_UPDATE_MAX_SECONDS: ClassVar[int] = 86400  # 24時間


    def __new__(cls) -> RecordedScanTask:
        """
        シングルトンインスタンスを作成または取得する
        既にインスタンスが存在する場合はそれを返し、存在しない場合は新規作成する

        Returns:
            RecordedScanTask: シングルトンインスタンス
        """

        if cls.__instance is None:
            cls.__instance = super().__new__(cls)
        return cls.__instance


    def __init__(self) -> None:
        """
        録画フォルダの監視タスクを初期化する
        """

        # 初期化済みの場合は何もしない
        if hasattr(self, '_initialized') and self._initialized:
            return

        logging.info('Initializing RecordedScanTask...')

        # 設定を読み込む
        self.config = Config()
        logging.info(f'Loading config for recorded folders: {self.config.video.recorded_folders}')

        # 録画フォルダのリストを取得し、存在するフォルダのみを追加
        self.recorded_folders: list[anyio.Path] = []
        for folder_str in self.config.video.recorded_folders:
            folder_path = pathlib.Path(folder_str)
            if folder_path.exists():
                self.recorded_folders.append(anyio.Path(folder_str))
                logging.info(f'Added recorded folder: {folder_path}')
            else:
                logging.warning(f'Recorded folder does not exist: {folder_path}')

        # Encodedフォルダも監視対象に追加（存在する場合のみ）
        if self.config.tsreplace_encoding.encoded_folder:
            encoded_folder = pathlib.Path(self.config.tsreplace_encoding.encoded_folder)
            logging.info(f'TSReplace encoded folder configured: {encoded_folder}')
            # Encodedフォルダが存在し、かつ既に録画フォルダに含まれていない場合のみ追加
            if encoded_folder.exists() and encoded_folder.is_dir():
                anyio_encoded_folder = anyio.Path(self.config.tsreplace_encoding.encoded_folder)
                if anyio_encoded_folder not in self.recorded_folders:
                    self.recorded_folders.append(anyio_encoded_folder)
                    logging.info(f'Added encoded folder to watch: {encoded_folder}')
            elif not encoded_folder.exists():
                logging.info(f'Encoded folder does not exist yet, skipping: {encoded_folder}')
        else:
            logging.info('No TSReplace encoded folder configured')

        logging.info(f'Final recorded folders list: {[str(f) for f in self.recorded_folders]}')

        # 録画中ファイルの状態管理
        self._recording_files: dict[anyio.Path, FileRecordingInfo] = {}

        # タスクの状態管理
        self._is_running = False
        self._task: asyncio.Task[None] | None = None

        # 録画フォルダ以下の一括スキャンを実行中かどうか
        self._is_batch_scan_running = False

        # バックグラウンドタスクの状態管理
        self._background_tasks: dict[anyio.Path, asyncio.Task[None]] = {}

        # シンボリックリンクの元パスと実体パスのマッピング
        self._symlink_path_map: dict[str, str] = {}
        self._symlink_path_map_lock = asyncio.Lock()

        # ファイルパスごとのロックを管理する辞書
        self._file_locks: dict[anyio.Path, asyncio.Lock] = {}
        # _file_locks 辞書自体へのアクセスを保護するためのロック
        self._file_locks_dict_lock = asyncio.Lock()

        # エンコーディング中ファイルのログ出力頻度制限用
        self._encoding_log_timestamps: dict[str, float] = {}
        self._encoding_log_interval = 60  # 60秒間隔でログ出力

        # エンコーディングトラッカーのクリーンアップタスク
        self._encoding_cleanup_task: asyncio.Task[None] | None = None

        # 初期化済みフラグをセット
        self._initialized = True


    async def start(self) -> None:
        """
        録画フォルダの監視タスクを開始する
        このメソッドはサーバー起動時に app.py から自動的に呼ばれ、サーバーの起動中は常時稼働し続ける
        """

        # 既に実行中の場合は何もしない
        if self._is_running:
            return
        self._is_running = True

        # バックグラウンドタスクとして実行
        self._task = asyncio.create_task(self.run())

        # エンコーディングトラッカーのクリーンアップタスクを開始
        self._encoding_cleanup_task = asyncio.create_task(self._runEncodingCleanup())


    async def stop(self) -> None:
        """
        録画フォルダの監視タスクを停止する
        このメソッドはサーバー終了時に app.py から自動的に呼ばれる
        """

        # 既に停止中の場合は何もしない
        if not self._is_running:
            return

        # 実行中タスクを停止
        self._is_running = False
        if self._task is not None:
            self._task.cancel()
            try:
                await self._task
            except asyncio.CancelledError:
                pass
            self._task = None

        # エンコーディングクリーンアップタスクを停止
        if self._encoding_cleanup_task is not None:
            self._encoding_cleanup_task.cancel()
            try:
                await self._encoding_cleanup_task
            except asyncio.CancelledError:
                pass
            self._encoding_cleanup_task = None


    async def run(self) -> None:
        """
        録画フォルダ以下の一括スキャンと DB への同期と録画フォルダ以下のファイルシステム変更の監視を開始し、
        変更があれば随時メタデータを解析後、DB に永続化する
        このメソッドは start() 経由でサーバー起動時に app.py から自動的に呼ばれ、サーバーの起動中は常時稼働し続ける
        """

        try:
            # runBatchScan() が完了しなくても新しく録画されたファイルの監視を開始するため、同時に実行する
            await asyncio.gather(
                # サーバー起動時の一括スキャン・同期を実行
                self.runBatchScan(),
                # 録画フォルダの監視を開始
                self.watchRecordedFolders(),
            )
        except asyncio.CancelledError:
            raise
        except Exception as ex:
            logging.error('Error in RecordedScanTask:', exc_info=ex)
        finally:
            self._is_running = False


    async def runBatchScan(self) -> None:
        """
        録画フォルダ以下の一括スキャンと DB への同期を実行する
        - 録画フォルダ内の全 TS ファイルをスキャン
        - 追加・変更があったファイルのみメタデータを解析し、DB に永続化
        - 存在しない録画ファイルに対応するレコードを一括削除
        """

        # 既に一括スキャンを実行中の場合は HTTPException を発生させる
        # API から手動で一括スキャンを実行した際に重複して実行されないようにするためのバリデーション
        if self._is_batch_scan_running:
            raise HTTPException(
                status_code = status.HTTP_429_TOO_MANY_REQUESTS,
                detail = 'Batch scan of recording folders is already running',
            )

        logging.info('Batch scan of recording folders has been started.')
        self._is_batch_scan_running = True

        # 現在登録されている全ての RecordedVideo レコードの情報をキャッシュ
        ## すべての情報をキャッシュすると key_frames フィールドのデータ量が大きすぎてメモリとディスク I/O を大量に食うため、
        ## 必要最低限の情報のみをキャッシュする
        logging.info('Gathering all recorded video records...')
        all_video_rows = await RecordedVideo.all().values(
            'id',
            'file_path',
            'created_at',
            'recorded_program_id',
            'status',
            'file_created_at',
            'file_modified_at',
            'file_size',
            'file_hash',
        )
        videos_by_path: dict[str, list[RecordedVideoSummary]] = {}
        videos_to_keep: list[RecordedVideoSummary] = []  # 保持するレコードのリスト
        for index, row in enumerate(all_video_rows, start=1):
            recorded_video_summary = RecordedVideoSummary(
                id = row['id'],
                file_path = row['file_path'],
                created_at = row['created_at'],
                recorded_program_id = row['recorded_program_id'],
                status = row['status'],
                file_created_at = row['file_created_at'],
                file_modified_at = row['file_modified_at'],
                file_size = row['file_size'],
                file_hash = row['file_hash'],
            )
            if recorded_video_summary.file_path not in videos_by_path:
                videos_by_path[recorded_video_summary.file_path] = []
            videos_by_path[recorded_video_summary.file_path].append(recorded_video_summary)
            if index % 100 == 0:
                # 起動時にイベントループが他のタスクを処理できるよう定期的に制御を返す
                await asyncio.sleep(0)

        # 同一ファイルパスに対応するレコードが複数存在する場合、最新のものを保持して残りを削除する
        ## 重複削除処理をトランザクション配下で実行
        logging.info('Checking for duplicate recorded video records...')
        duplicates_found = False
        total_deleted_count = 0
        async with transactions.in_transaction():
            for index, (file_path, videos) in enumerate(videos_by_path.items(), start=1):
                if len(videos) > 1:
                    duplicates_found = True
                    logging.warning(f'{file_path}: Found {len(videos)} duplicate records. Keeping the latest one.')
                    # created_at でソートして最新のレコードを特定
                    videos.sort(key=lambda v: v.created_at, reverse=True)
                    latest_video = videos[0]
                    videos_to_keep.append(latest_video)  # 最新のものを保持リストに追加
                    # 最新以外のレコードを削除
                    for video_to_delete in videos[1:]:
                        try:
                            # RecordedProgram を削除 (CASCADE により RecordedVideo も削除される)
                            await RecordedProgram.filter(id=video_to_delete.recorded_program_id).delete()
                            logging.info(
                                f'{file_path}: Deleted duplicate record. [deleted recorded_program_id: {video_to_delete.recorded_program_id}] '
                                f'[kept recorded_program_id: {latest_video.recorded_program_id}]'
                            )
                        except Exception as ex_del:
                            logging.error(
                                f'{file_path}: Failed to delete duplicate record. [deleted recorded_program_id: {video_to_delete.recorded_program_id}]',
                                exc_info=ex_del,
                            )
                    # 削除対象のレコード数をカウント
                    deleted_count = len(videos) - 1  # -1 は最新のレコードを除いた数
                    total_deleted_count += deleted_count
                else:
                    # 重複がない場合も保持リストに追加
                    videos_to_keep.append(videos[0])
                if index % 50 == 0:
                    # 重複チェックがループを占有し続けないよう適宜制御を返す
                    await asyncio.sleep(0)
        if duplicates_found:
            logging.info(f'Duplicate record cleanup finished. Total {total_deleted_count} duplicate records were deleted.')
        else:
            logging.info('No duplicate records found.')

        # 現在登録されている全ての RecordedVideo レコードをキャッシュ
        ## 重複削除処理で保持すると判断されたレコードのみを使う
        existing_db_recorded_videos = {}
        for video in videos_to_keep:
            # 既存レコードのファイルパスもシンボリックリンクを解決して正規化する
            canonical_path = await self.resolveRecordedPath(anyio.Path(video.file_path))
            video.file_path = str(canonical_path)
            existing_db_recorded_videos[anyio.Path(video.file_path)] = video

        # 各録画フォルダをスキャン
        logging.info('Scanning recorded folders...')
        processed_canonical_paths: set[str] = set()
        for folder in self.recorded_folders:
            async for file_path in folder.rglob('*'):
                try:
                    # Mac の metadata ファイルをスキップ
                    if file_path.name.startswith('._'):
                        continue
                    # シンボリックリンクを含むパスは実体に解決して処理する
                    canonical_path = await self.resolveRecordedPath(file_path)
                    original_path_str = str(file_path)
                    canonical_path_str = str(canonical_path)
                    # シンボリックリンクのマッピングを更新する
                    await self.__updateSymlinkMapping(original_path_str, canonical_path_str)
                    if await canonical_path.is_dir():
                        continue
                    # 対象拡張子のファイル以外をスキップ
                    if canonical_path.suffix.lower() not in self.SCAN_TARGET_EXTENSIONS:
                        continue
                    # 録画ファイルが確実に存在することを確認する
                    ## 環境次第では、稀に glob で取得したファイルが既に存在しなくなっているケースがある
                    if not await self.isFileExists(canonical_path):
                        continue
                    if canonical_path_str in processed_canonical_paths:
                        continue
                    processed_canonical_paths.add(canonical_path_str)

                    # 見つかったファイルを処理
                    await self.processRecordedFile(
                        file_path = canonical_path,
                        original_path = file_path,
                        existing_db_recorded_videos = existing_db_recorded_videos,
                    )
                except Exception as ex:
                    logging.error(f'{file_path}: Failed to process recorded file:', exc_info=ex)

        # 存在しない録画ファイルに対応するレコードを一括削除
        ## トランザクション配下に入れることでパフォーマンスが向上する
        logging.info('Deleting records for non-existent files...')
        async with transactions.in_transaction():
            for index, (file_path, existing_recorded_video_summary) in enumerate(existing_db_recorded_videos.items(), start=1):
                # ファイルの存在確認を非同期に行う
                if not await self.isFileExists(file_path):
                    # RecordedVideo の親テーブルである RecordedProgram を削除すると、
                    # CASCADE 制約により RecordedVideo も同時に削除される (Channel は親テーブルにあたるため削除されない)
                    await RecordedProgram.filter(id=existing_recorded_video_summary.recorded_program_id).delete()
                    logging.info(f'{file_path}: Deleted record for non-existent file.')
                if index % 50 == 0:
                    # 既存レコードの走査が長時間化しないよう適宜制御を返す
                    await asyncio.sleep(0)

        # DB に存在する全ての RecordedVideo レコードのハッシュを取得
        logging.info('Gathering all recorded video hashes...')
        db_recorded_video_hashes = set(
            cast(list[str], await RecordedVideo.all().values_list('file_hash', flat=True))
        )

        # サムネイルフォルダ内の全ファイルをスキャンし、不要なサムネイルファイルを削除
        logging.info('Deleting orphaned thumbnail files...')
        thumbnails_dir = anyio.Path(str(THUMBNAILS_DIR))
        if await thumbnails_dir.is_dir():
            async for thumbnail_path in thumbnails_dir.glob('*'):
                try:
                    # .git から始まるファイルは無視
                    if thumbnail_path.name.startswith('.git'):
                        continue

                    # ファイル名からハッシュを抽出
                    ## ファイル名は "{hash}.webp" または "{hash}_tile.webp" の形式
                    ## JPEG フォールバックの場合は ".jpg" の可能性もある
                    file_name = thumbnail_path.stem
                    if file_name.endswith('_tile'):
                        file_hash = file_name[:-5]  # "_tile" を除去
                    else:
                        file_hash = file_name

                    # DB に存在しないハッシュのファイルを削除
                    if file_hash not in db_recorded_video_hashes:
                        await thumbnail_path.unlink()
                        logging.info(f'{thumbnail_path.name}: Deleted orphaned thumbnail file.')
                except Exception as ex:
                    logging.error(f'{thumbnail_path}: Error deleting orphaned thumbnail file:', exc_info=ex)

        logging.info('Batch scan of recording folders has been completed.')
        self._is_batch_scan_running = False


    async def processRecordedFile(
        self,
        file_path: anyio.Path,
        original_path: anyio.Path | None = None,
        existing_db_recorded_videos: dict[anyio.Path, RecordedVideoSummary] | None = None,
        force_update: bool = False,
    ) -> None:
        """
        指定された録画ファイルのメタデータを解析し、DB に永続化する
        既に当該ファイルの情報が DB に登録されており、ファイル内容に変更がない場合は何も行われない

        Args:
            file_path (anyio.Path): 処理対象のファイルパス
            original_path (anyio.Path | None): シンボリックリンクなどで取得した元のファイルパス
            existing_db_recorded_videos (dict[anyio.Path, RecordedVideoSummary] | None): 既に DB に永続化されている録画ファイルパスと RecordedVideo のサマリーデータのマッピング
                (ファイル変更イベントから呼ばれた場合、watchfiles 初期化時に取得した全レコードと今で状態が一致しているとは限らないため、None が入る)
            force_update (bool): 既に DB に登録されている録画ファイルのメタデータを強制的に再解析するかどうか
        """

        # ファイルパスに対応するロックを取得または作成
        file_path = await self.resolveRecordedPath(file_path)
        file_path_str = str(file_path)
        original_path_str = str(original_path) if original_path is not None else None
        async with self._file_locks_dict_lock:
            if file_path not in self._file_locks:
                self._file_locks[file_path] = asyncio.Lock()
            file_lock = self._file_locks[file_path]

        # 同一ファイルパスへの DB レコード操作を排他制御する
        async with file_lock:
            try:
                # 万が一この時点でファイルが存在しない場合はスキップ
                # ファイル変更イベント発火後に即座にファイルが削除される可能性も考慮
                if not await self.isFileExists(file_path):
                    logging.warning(f'{file_path}: File does not exist after acquiring lock! ignored.')
                    # ロック管理辞書から不要になったロックを削除
                    async with self._file_locks_dict_lock:
                        if file_path in self._file_locks and not file_lock.locked():
                           self._file_locks.pop(file_path, None)
                    return

                # ファイルの状態をチェック
                stat = await file_path.stat()
                now = datetime.now(tz=ZoneInfo('Asia/Tokyo'))
                file_size = stat.st_size
                file_created_at = datetime.fromtimestamp(stat.st_ctime, tz=ZoneInfo('Asia/Tokyo'))
                file_modified_at = datetime.fromtimestamp(stat.st_mtime, tz=ZoneInfo('Asia/Tokyo'))

                # エンコード中のファイルを先にチェック（サイズ0の場合でもエンコード中なら正常）
                encoding_tracker = await EncodingFileTracker.getInstance()
                is_encoding = await encoding_tracker.isEncodingFile(file_path)
                if is_encoding:
                    # ファイルが実際に存在し、最近変更されているかチェック
                    import time
                    current_time = time.time()
                    file_mtime = stat.st_mtime

                    # ファイルが5分以上変更されていない場合は、エンコードが完了している可能性が高い
                    if current_time - file_mtime > 300:  # 5分 = 300秒
                        logging.warning(f'{file_path}: File has not been modified for over 5 minutes, removing from encoding tracker.')
                        await encoding_tracker.forceRemoveEncodingFile(file_path)
                        # 削除後、処理を続行
                    else:
                        # ログ出力頻度を制限
                        file_path_str = str(file_path)
                        should_log = self._should_log_encoding_message(file_path_str)

                        if should_log:
                            logging.debug(f'{file_path}: File is currently being encoded. ignored.')
                            # 定期的にスタイルエントリのクリーンアップを実行
                            stale_count = await encoding_tracker.cleanupStaleEntries()
                            if stale_count > 0:
                                logging.info(f'Cleaned up {stale_count} stale encoding entries')

                        return

                # エンコード中でない場合のみ、全く録画できていない0バイトのファイルをスキップ
                if file_size == 0:
                    logging.warning(f'{file_path}: File size is 0. ignored.')
                    return

                # シンボリックリンク経由で検出した場合は元パスと実体パスのマッピングを保持する
                if original_path_str is not None:
                    await self.__updateSymlinkMapping(original_path_str, file_path_str)

                # 同じファイルパスの既存レコードのサマリーがあれば取り出す
                if existing_db_recorded_videos is not None:
                    existing_recorded_video_summary = existing_db_recorded_videos.pop(file_path, None)
                    if existing_recorded_video_summary is None and original_path_str is not None:
                        existing_recorded_video_summary = existing_db_recorded_videos.pop(anyio.Path(original_path_str), None)
                else:
                    existing_recorded_video_summary = None

                # この時点でサマリーがない場合、DB に同一ファイルパスのレコードがないか最小限のカラムで取得する
                ## ファイル変更イベントから呼ばれた場合は existing_db_recorded_videos は None となるが、
                ## DB には同一ファイルパスのレコードが存在する可能性がある
                if existing_recorded_video_summary is None:
                    query_paths = [file_path_str]
                    if original_path_str is not None and original_path_str not in query_paths:
                        query_paths.append(original_path_str)
                    summary_rows = await RecordedVideo.filter(
                        file_path__in=query_paths
                    ).values(
                        'id',
                        'file_path',
                        'created_at',
                        'recorded_program_id',
                        'status',
                        'file_created_at',
                        'file_modified_at',
                        'file_size',
                        'file_hash',
                    )
                    if len(summary_rows) > 0:
                        row = summary_rows[0]
                        existing_recorded_video_summary = RecordedVideoSummary(
                            id = row['id'],
                            file_path = row['file_path'],
                            created_at = row['created_at'],
                            recorded_program_id = row['recorded_program_id'],
                            status = row['status'],
                            file_created_at = row['file_created_at'],
                            file_modified_at = row['file_modified_at'],
                            file_size = row['file_size'],
                            file_hash = row['file_hash'],
                        )
                        existing_recorded_video_summary.file_path = file_path_str

                # 同じファイルパスの既存レコードがあり、ファイルの基本情報（作成日時、更新日時、サイズ）が前回と一致した場合、
                # ファイル内容は変更されておらず、レコード内容は更新不要と判断してスキップ
                ## こうすることで、録画済みファイルに対しては HDD への I/O 負荷が高いハッシュ算出やメタデータ解析処理を省略できる
                ## 万が一前回実行時からファイルサイズや最終更新日時の変更を伴わずに録画が完了した場合に状態を適切に反映できるよう、録画中はスキップしない
                if (force_update is False and
                    existing_recorded_video_summary is not None and
                    existing_recorded_video_summary.status == 'Recorded'):
                    if (existing_recorded_video_summary.file_created_at == file_created_at and
                        existing_recorded_video_summary.file_modified_at == file_modified_at and
                        existing_recorded_video_summary.file_size == file_size):
                        # logging.debug_simple(f'{file_path}: File metadata unchanged, skipping...')
                        return

                # 現在録画中とマークされているファイルの処理
                is_recording = file_path in self._recording_files
                if is_recording:
                    # 既に DB に登録済みで録画中の場合は再解析しない
                    if (existing_recorded_video_summary is not None and
                        existing_recorded_video_summary.status == 'Recording'):
                        return
                    # まだ DB に登録されていない＆ファイルサイズが前回から変化していない場合
                    recording_info = self._recording_files[file_path]
                    last_size = recording_info.file_size
                    mtime_continuous_start_at = recording_info.mtime_continuous_start_at
                    if file_size == last_size:
                        # 最終更新日時の継続更新中でない場合はスキップ
                        if mtime_continuous_start_at is None:
                            logging.warning(f'{file_path}: File is not recording. ignored.')
                            return
                        # 最終更新日時の継続更新が1分未満の場合もスキップ
                        continuous_duration = (now - mtime_continuous_start_at).total_seconds()
                        if continuous_duration < self.CONTINUOUS_UPDATE_THRESHOLD_SECONDS:
                            return
                        # 最終更新日時の継続更新が24時間を超えた場合は何かがおかしい可能性が高いため打ち切る
                        if continuous_duration >= self.CONTINUOUS_UPDATE_MAX_SECONDS:
                            logging.warning(f'{file_path}: Continuous mtime updates for {continuous_duration:.1f} seconds. (> {self.CONTINUOUS_UPDATE_MAX_SECONDS}s) ignored.')
                            return
                        # ここまで到達した時点で（ファイルサイズこそ変化していないが）最終更新日時の推移から1分以上ファイル内容の更新が続いているとみなし、
                        # 後続の処理でメタデータを解析し、解析に成功次第 DB に録画中として登録する
                        # 録画開始前にファイルアロケーションを行う録画予約ソフトでは、録画中も表面上ファイルサイズが変化しない問題への対処
                        pass

                # エンコード済みファイルかどうかをチェック
                if self._is_encoded_file(file_path):
                    logging.info(f'{file_path}: Detected encoded file, attempting to inherit metadata from original file.')

                    # 既にTSReplaceEncodingTaskで処理済みかチェック
                    if existing_db_recorded_video and existing_db_recorded_video.is_tsreplace_encoded:
                        logging.info(f'{file_path}: File already processed by TSReplaceEncodingTask with metadata inheritance (ID: {existing_db_recorded_video.id}, is_encoded: {existing_db_recorded_video.is_tsreplace_encoded}).')
                        return

                    logging.info(f'{file_path}: Existing record found: ID={existing_db_recorded_video.id if existing_db_recorded_video else "None"}, is_encoded={existing_db_recorded_video.is_tsreplace_encoded if existing_db_recorded_video else "None"}')

                    inherited = await self._inherit_metadata_if_encoded_file(file_path)
                    if inherited:
                        logging.info(f'{file_path}: Successfully inherited metadata from original file.')
                        return
                    else:
                        logging.warning(f'{file_path}: Failed to inherit metadata from original file, proceeding with normal analysis.')

                # ProcessPoolExecutor を使い、別プロセス上でメタデータを解析
                ## メタデータ解析処理は実装上同期 I/O で実装されており、また CPU-bound な処理のため、別プロセスで実行している
                ## with 文で括ることで、with 文を抜けたときに ProcessPoolExecutor がクリーンアップされるようにする
                ## さもなければサーバーの終了後もプロセスが残り続けてゾンビプロセス化し、メモリリークを引き起こしてしまう
                loop = asyncio.get_running_loop()
                analyzer = MetadataAnalyzer(pathlib.Path(str(file_path)))  # anyio.Path -> pathlib.Path に変換
                try:
                    with concurrent.futures.ProcessPoolExecutor(max_workers=1) as executor:
                        recorded_program = await loop.run_in_executor(executor, analyzer.analyze)
                    if recorded_program is None:
                        logging.error(f'{file_path}: Failed to analyze metadata.')
                        # メタデータ解析に失敗したがこの時点ですでに DB にエントリが存在している場合は、UI から判別できるようステータスを更新する
                        ## 本来メタデータ解析に失敗した録画ファイルは DB には登録されないが、「録画中は問題なく解析できていたが、録画完了後に解析できなくなった」
                        ## といったシチュエーションも稀に考えられなくもないため、そうした場合の保険として実装した
                        if existing_recorded_video_summary is not None:
                            await RecordedVideo.filter(id=existing_recorded_video_summary.id).update(status='AnalysisFailed')
                            existing_recorded_video_summary.status = 'AnalysisFailed'
                        self._recording_files.pop(file_path, None)  # もし録画中扱いであればここで削除
                        return
                except Exception as ex:
                    logging.error(f'{file_path}: Error analyzing metadata:', exc_info=ex)
                    # メタデータ解析中に例外が発生した場合も、この時点ですでに DB にエントリが存在している場合は、UI から判別できるようステータスを更新する
                    if existing_recorded_video_summary is not None:
                        await RecordedVideo.filter(id=existing_recorded_video_summary.id).update(status='AnalysisFailed')
                        existing_recorded_video_summary.status = 'AnalysisFailed'
                    self._recording_files.pop(file_path, None)  # もし録画中扱いであればここで削除
                    return

                # 60秒未満のファイルは録画失敗または切り抜きとみなしてスキップ
                # 録画中だがまだ60秒に満たない場合、今後のファイル変更イベント発火時に60秒を超えていれば録画中ファイルとして処理される
                if recorded_program.recorded_video.duration < self.MINIMUM_RECORDING_SECONDS:
                    logging.debug_simple(f'{file_path}: This file is too short. (duration {recorded_program.recorded_video.duration:.1f}s < {self.MINIMUM_RECORDING_SECONDS}s) Skipped.')
                    return

                # 前回の DB 取得からメタデータ解析までの間に他のタスクがレコードを作成/更新している可能性があるため、
                # メタデータ解析後に再度ファイルパスに対応するレコードを取得する
                existing_db_recorded_video_after_analyze = await RecordedVideo.get_or_none(
                    file_path=file_path_str
                ).select_related('recorded_program', 'recorded_program__channel')
                if existing_db_recorded_video_after_analyze is None and original_path_str is not None:
                    existing_db_recorded_video_after_analyze = await RecordedVideo.get_or_none(
                        file_path=original_path_str
                    ).select_related('recorded_program', 'recorded_program__channel')

                # 同じファイルパスの既存レコードがあり、先ほど計算した最新のハッシュと変わっていない場合は、レコード内容は更新不要と判断してスキップ
                ## 万が一前回実行時からファイルサイズや最終更新日時の変更を伴わずに録画が完了した場合に状態を適切に反映できるよう、録画中はスキップしない
                if (force_update is False and
                    existing_db_recorded_video_after_analyze is not None and
                    existing_db_recorded_video_after_analyze.status == 'Recorded' and
                    existing_db_recorded_video_after_analyze.file_hash == recorded_program.recorded_video.file_hash):
                    return

                # 録画中のファイルとして処理
                ## 他ドライブからファイルコピー中のファイルも、実際の録画処理より高速に書き込まれるだけで随時書き込まれることに変わりはないので、
                ## 録画中として判断されることがある（その場合、ファイルコピーが完了した段階で「録画完了」扱いとなる）
                if is_recording or (now - file_modified_at).total_seconds() < self.RECORDING_COMPLETE_SECONDS:
                    # status を Recording に設定
                    recorded_program.recorded_video.status = 'Recording'
                    # 状態を更新
                    self._recording_files[file_path] = FileRecordingInfo(
                        last_modified = file_modified_at,
                        last_checked = now,
                        file_size = file_size,
                        mtime_continuous_start_at = file_modified_at,  # 初回は必ず mtime_continuous_start_at を設定
                    )
                    logging.debug_simple(f'{file_path}: This file is recording or copying. (duration {recorded_program.recorded_video.duration:.1f}s >= {self.MINIMUM_RECORDING_SECONDS}s)')
                else:
                    # status を Recorded に設定
                    # MetadataAnalyzer 側で既に Recorded に設定されているが、念のため
                    recorded_program.recorded_video.status = 'Recorded'
                    # 録画完了後のバックグラウンド解析タスクを開始
                    if file_path not in self._background_tasks:
                        task = asyncio.create_task(self.__runBackgroundAnalysis(recorded_program))
                        self._background_tasks[file_path] = task

                # DB に永続化
                # メタデータ解析後の最新のデータベース情報を使う
                await self.__saveRecordedMetadataToDB(recorded_program, existing_db_recorded_video_after_analyze)
                logging.info(f'{file_path}: {"Updated" if existing_db_recorded_video_after_analyze else "Saved"} metadata to DB. (status: {recorded_program.recorded_video.status})')

            except Exception as ex:
                logging.error(f'{file_path}: Error processing file inside lock:', exc_info=ex)
            finally:
                # 不要になったロックを管理辞書から削除 (ロックが解放された後に行う)
                async with self._file_locks_dict_lock:
                     if file_path in self._file_locks and not file_lock.locked():
                        self._file_locks.pop(file_path, None)


    @staticmethod
    async def isFileExists(file_path: anyio.Path) -> bool:
        """
        ファイルが存在し、通常のファイルであるかを安全にチェックする。
        PermissionError やその他のファイルアクセスエラーが発生した場合は False を返す。

        Args:
            file_path (anyio.Path): チェックするファイルパス

        Returns:
            bool: ファイルが存在し、通常のファイルであるかどうか
        """
        try:
            return await file_path.is_file()
        except PermissionError:
            logging.warning(f'{file_path}: Permission denied when checking file.')
            return False
        except FileNotFoundError:
            return False
        except OSError as e:
            logging.warning(f'{file_path}: OSError during is_file() check:', exc_info=e)
            return False


    @staticmethod
    async def resolveRecordedPath(file_path: anyio.Path) -> anyio.Path:
        """
        シンボリックリンクを解決して実体のパスを取得する。解決に失敗した場合は元のパスを返す。

        Args:
            file_path (anyio.Path): ファイルパス

        Returns:
            anyio.Path: シンボリックの参照先である実体のパス
        """
        try:
            return await file_path.resolve()
        except (OSError, RuntimeError) as ex:
            logging.warning(f'{file_path}: Failed to resolve symlink. Using original path.', exc_info=ex)
            return file_path


    async def __updateSymlinkMapping(self, original_path_str: str | None, canonical_path_str: str) -> None:
        """
        シンボリックリンクの元パスと実体パスのマッピングを管理する。

        Args:
            original_path_str (str | None): シンボリックリンクの元パス
            canonical_path_str (str): シンボリックリンクの実体パス
        """
        if original_path_str is None:
            return
        async with self._symlink_path_map_lock:
            if original_path_str == canonical_path_str:
                self._symlink_path_map.pop(original_path_str, None)
            else:
                self._symlink_path_map[original_path_str] = canonical_path_str


    @staticmethod
    async def __saveRecordedMetadataToDB(
        recorded_program: schemas.RecordedProgram,
        existing_db_recorded_video: RecordedVideo | None,
    ) -> None:
        """
        録画ファイルのメタデータ解析結果を DB に保存する
        既存レコードがある場合は更新し、ない場合は新規作成する

        Args:
            recorded_program (schemas.RecordedProgram): 保存する録画番組情報
            existing_db_recorded_video (RecordedVideo | None): 既に DB に永続化されている録画ファイルの RecordedVideo レコード
        """

        # トランザクション配下に入れることでパフォーマンスが向上する
        async with transactions.in_transaction():

            # Channel の保存（まだ当該チャンネルが DB に存在しない場合のみ）
            db_channel = None
            if recorded_program.channel is not None:
                db_channel = await Channel.get_or_none(id=recorded_program.channel.id)
                if db_channel is None:
                    db_channel = Channel()
                    db_channel.id = recorded_program.channel.id
                    db_channel.display_channel_id = recorded_program.channel.display_channel_id
                    db_channel.network_id = recorded_program.channel.network_id
                    db_channel.service_id = recorded_program.channel.service_id
                    db_channel.transport_stream_id = recorded_program.channel.transport_stream_id
                    db_channel.remocon_id = recorded_program.channel.remocon_id
                    db_channel.channel_number = recorded_program.channel.channel_number
                    db_channel.type = recorded_program.channel.type
                    db_channel.name = recorded_program.channel.name
                    db_channel.jikkyo_force = recorded_program.channel.jikkyo_force
                    db_channel.is_subchannel = recorded_program.channel.is_subchannel
                    db_channel.is_radiochannel = recorded_program.channel.is_radiochannel
                    db_channel.is_watchable = recorded_program.channel.is_watchable
                    await db_channel.save()

            # RecordedProgram の保存または更新
            if existing_db_recorded_video is not None:
                db_recorded_program = existing_db_recorded_video.recorded_program
            else:
                db_recorded_program = RecordedProgram()

            # RecordedProgram の属性を設定 (id, created_at, updated_at は自動生成のため指定しない)
            db_recorded_program.recording_start_margin = recorded_program.recording_start_margin
            db_recorded_program.recording_end_margin = recorded_program.recording_end_margin
            db_recorded_program.is_partially_recorded = recorded_program.is_partially_recorded
            db_recorded_program.channel = db_channel  # type: ignore
            db_recorded_program.network_id = recorded_program.network_id
            db_recorded_program.service_id = recorded_program.service_id
            db_recorded_program.event_id = recorded_program.event_id
            db_recorded_program.series_id = recorded_program.series_id
            db_recorded_program.series_broadcast_period_id = recorded_program.series_broadcast_period_id
            db_recorded_program.title = recorded_program.title
            db_recorded_program.series_title = recorded_program.series_title
            db_recorded_program.episode_number = recorded_program.episode_number
            db_recorded_program.subtitle = recorded_program.subtitle
            db_recorded_program.description = recorded_program.description
            db_recorded_program.detail = recorded_program.detail
            db_recorded_program.start_time = recorded_program.start_time
            db_recorded_program.end_time = recorded_program.end_time
            db_recorded_program.duration = recorded_program.duration
            db_recorded_program.is_free = recorded_program.is_free
            db_recorded_program.genres = recorded_program.genres
            db_recorded_program.primary_audio_type = recorded_program.primary_audio_type
            db_recorded_program.primary_audio_language = recorded_program.primary_audio_language
            db_recorded_program.secondary_audio_type = recorded_program.secondary_audio_type
            db_recorded_program.secondary_audio_language = recorded_program.secondary_audio_language
            await db_recorded_program.save()

            # RecordedVideo の保存または更新
            if existing_db_recorded_video is not None:
                db_recorded_video = existing_db_recorded_video
                # TSReplaceエンコード情報を保持するかどうかの判定
                preserve_tsreplace_info = db_recorded_video.is_tsreplace_encoded
                logging.info(f'Updating existing RecordedVideo ID {db_recorded_video.id}, preserve_tsreplace_info={preserve_tsreplace_info}')
            else:
                db_recorded_video = RecordedVideo()
                preserve_tsreplace_info = False
                logging.info(f'Creating new RecordedVideo for {recorded_program.recorded_video.file_path}')

            # RecordedVideo の属性を設定 (id, created_at, updated_at は自動生成のため指定しない)
            db_recorded_video.recorded_program = db_recorded_program
            db_recorded_video.status = recorded_program.recorded_video.status
            db_recorded_video.file_path = str(recorded_program.recorded_video.file_path)
            db_recorded_video.file_hash = recorded_program.recorded_video.file_hash
            db_recorded_video.file_size = recorded_program.recorded_video.file_size
            db_recorded_video.file_created_at = recorded_program.recorded_video.file_created_at
            db_recorded_video.file_modified_at = recorded_program.recorded_video.file_modified_at
            db_recorded_video.recording_start_time = recorded_program.recorded_video.recording_start_time
            db_recorded_video.recording_end_time = recorded_program.recorded_video.recording_end_time
            db_recorded_video.duration = recorded_program.recorded_video.duration
            db_recorded_video.container_format = recorded_program.recorded_video.container_format

            # TSReplaceエンコード情報を保持する場合は、コーデック情報を上書きしない
            if not preserve_tsreplace_info:
                db_recorded_video.video_codec = recorded_program.recorded_video.video_codec
            else:
                logging.info(f'Preserving TSReplace codec info: {db_recorded_video.video_codec} (original: {db_recorded_video.original_video_codec})')

            db_recorded_video.video_codec_profile = recorded_program.recorded_video.video_codec_profile
            db_recorded_video.video_scan_type = recorded_program.recorded_video.video_scan_type
            db_recorded_video.video_frame_rate = recorded_program.recorded_video.video_frame_rate
            db_recorded_video.video_resolution_width = recorded_program.recorded_video.video_resolution_width
            db_recorded_video.video_resolution_height = recorded_program.recorded_video.video_resolution_height
            db_recorded_video.primary_audio_codec = recorded_program.recorded_video.primary_audio_codec
            db_recorded_video.primary_audio_channel = recorded_program.recorded_video.primary_audio_channel
            db_recorded_video.primary_audio_sampling_rate = recorded_program.recorded_video.primary_audio_sampling_rate
            db_recorded_video.secondary_audio_codec = recorded_program.recorded_video.secondary_audio_codec
            db_recorded_video.secondary_audio_channel = recorded_program.recorded_video.secondary_audio_channel
            db_recorded_video.secondary_audio_sampling_rate = recorded_program.recorded_video.secondary_audio_sampling_rate
            # この時点では CM 区間情報は未解析なので、明示的に未解析を表す None を設定する (デフォルトで None だが念のため)
            # 「解析したが CM 区間がなかった/検出に失敗した」場合、CMSectionsDetector 側で [] が設定される
            # ただし、TSReplaceエンコード済みファイルの場合は、既存のCM区間情報を保持
            if not preserve_tsreplace_info:
                db_recorded_video.cm_sections = None
            else:
                logging.info(f'Preserving existing CM sections: {len(db_recorded_video.cm_sections) if db_recorded_video.cm_sections else "None"}')

            await db_recorded_video.save()

            if preserve_tsreplace_info:
                logging.info(f'Successfully preserved TSReplace info for RecordedVideo ID {db_recorded_video.id}: is_encoded={db_recorded_video.is_tsreplace_encoded}, codec={db_recorded_video.video_codec}')


    async def __runBackgroundAnalysis(self, recorded_program: schemas.RecordedProgram) -> None:
        """
        録画完了後のバックグラウンド解析タスク
        - キーフレーム解析
        - サムネイル生成
        - CM区間検出
        - 自動エンコード開始（設定が有効な場合）
        など、時間のかかる処理を非同期に同時実行する

        Args:
            recorded_program (schemas.RecordedProgram): 解析対象の録画番組情報
        """

        # 録画ファイルのパスを anyio.Path に変換
        file_path = anyio.Path(recorded_program.recorded_video.file_path)

        try:
            # ProcessLimiter で稼働中のバックグラウンドタスクの同時実行数を CPU コア数の 50% に制限
            async with ProcessLimiter.getSemaphore('RecordedScanTask'):
                # DriveIOLimiter で同一 HDD に対してのバックグラウンドタスクの同時実行数を原則1セッションに制限
                async with DriveIOLimiter.getSemaphore(file_path):
                    await asyncio.gather(
                        # 録画ファイルのキーフレーム情報を解析し DB に保存
                        KeyFrameAnalyzer(file_path, recorded_program.recorded_video.container_format).analyzeAndSave(),
                        # 録画ファイルの CM 区間を検出し DB に保存
                        CMSectionsDetector(file_path, recorded_program.recorded_video.duration).detectAndSave(),
                        # シークバー用サムネイルとリスト表示用の代表サムネイルの両方を生成
                        ## skip_tile_if_exists=True を指定し、同一内容のファイルが複数ある場合などに
                        ## 既に生成されている時間のかかるシークバー用サムネイルを使い回し、処理時間短縮を図る
                        ThumbnailGenerator.fromRecordedProgram(recorded_program).generateAndSave(skip_tile_if_exists=True),
                    )

            # バックグラウンド解析完了後、自動エンコードが有効な場合は開始
            await self.__startAutoEncodingIfEnabled(recorded_program)

            logging.info(f'{file_path}: Background analysis completed.')

        except Exception as ex:
            logging.error(f'{file_path}: Error in background analysis:', exc_info=ex)
        finally:
            # 完了したタスクを管理対象から削除
            self._background_tasks.pop(file_path, None)


    async def __startAutoEncodingIfEnabled(self, recorded_program: schemas.RecordedProgram) -> None:
        """
        自動エンコード設定が有効な場合、エンコードを開始する

        Args:
            recorded_program (schemas.RecordedProgram): エンコード対象の録画番組情報
        """
        try:
            # 設定を取得
            config = Config()

            # 自動エンコードが無効の場合は何もしない
            if not config.tsreplace_encoding.auto_encoding_enabled:
                logging.debug(f'{recorded_program.recorded_video.file_path}: Auto encoding is disabled, skipping.')
                return

            # ファイルパスから既存のRecordedVideoを取得
            recorded_video = await RecordedVideo.get_or_none(
                file_path=recorded_program.recorded_video.file_path
            )

            if recorded_video is None:
                logging.warning(f'{recorded_program.recorded_video.file_path}: RecordedVideo not found in database, skipping auto encoding.')
                return

            # エンコード済みファイル自体の場合はスキップ（ファイル名から判定）
            input_file_path = recorded_program.recorded_video.file_path
            if self._is_encoded_file(anyio.Path(input_file_path)):
                logging.info(f'{input_file_path}: File appears to be already encoded (detected from filename), skipping auto encoding.')
                return

            # 既にエンコード済みファイルの場合はスキップ（データベースフラグから判定）
            if recorded_video.is_tsreplace_encoded:
                logging.info(f'{input_file_path}: Already encoded (database flag), skipping auto encoding.')
                return

            # エンコード設定を取得
            auto_encoder = config.tsreplace_encoding.auto_encoding_encoder
            auto_codec = config.tsreplace_encoding.auto_encoding_codec
            auto_quality = config.tsreplace_encoding.encoding_quality_preset
            delete_original = config.tsreplace_encoding.delete_original_default

            logging.info(f'{recorded_program.recorded_video.file_path}: Starting auto encoding with {auto_encoder} encoder, {auto_codec} codec, {auto_quality} quality.')

            # TSReplaceEncodingTaskを動的にインポート（循環インポートを避けるため）
            from app.streams.TSReplaceEncodingTask import TSReplaceEncodingTask

            # 出力ファイルパスを生成
            input_file_path = recorded_program.recorded_video.file_path
            output_file_path = self.__generateOutputFilePath(input_file_path, auto_codec)

            # TSReplaceEncodingTaskを作成してバックグラウンドで実行
            tsreplace_task = TSReplaceEncodingTask(
                input_file_path=input_file_path,
                output_file_path=output_file_path,
                codec=auto_codec,
                encoder_type=auto_encoder,
                quality_preset=auto_quality,
                delete_original=delete_original
            )

            # エンコードタスクのrec_file_idを設定
            tsreplace_task.encoding_task.rec_file_id = recorded_video.id

            # WebSocket通知のためにタスクを登録
            import asyncio

            from app.routers.TSReplaceRouter import (
                cleanup_auto_encoding_task,
                register_auto_encoding_task,
            )

            # タスクを管理辞書に追加
            register_auto_encoding_task(tsreplace_task)

            # バックグラウンドでエンコード実行とクリーンアップ
            async def execute_and_cleanup():
                try:
                    await tsreplace_task.execute()
                finally:
                    # 完了後も一定時間タスクリストに残し、最終状態をクライアントが取得できるようにする
                    await asyncio.sleep(60 * 5)  # 5分間保持
                    cleanup_auto_encoding_task(tsreplace_task.encoding_task.task_id)

            asyncio.create_task(execute_and_cleanup())

            logging.info(f'{recorded_program.recorded_video.file_path}: Auto encoding task started successfully.')

        except Exception as ex:
            logging.error(f'{recorded_program.recorded_video.file_path}: Failed to start auto encoding:', exc_info=ex)


    def __generateOutputFilePath(self, input_file_path: str, codec: str) -> str:
        """
        入力ファイルパスから出力ファイルパスを生成する

        Args:
            input_file_path (str): 入力ファイルパス
            codec (str): コーデック（h264 or hevc）

        Returns:
            str: 出力ファイルパス
        """
        from pathlib import Path

        input_path = Path(input_file_path)
        stem = input_path.stem.replace(' （', '（')  # スペースを削除
        output_filename = f"{stem}_{codec}{input_path.suffix}"
        return str(input_path.parent / output_filename)


    async def watchRecordedFolders(self) -> None:
        """
        録画フォルダ以下のファイルシステム変更の監視を開始し、変更があれば随時メタデータを解析後、DB に永続化する
        """

        logging.info('Starting file system watch of recording folders.')

        # 監視対象のディレクトリを設定（存在するパスのみを監視対象に含める）
        watch_paths = []
        for path in self.recorded_folders:
            path_obj = pathlib.Path(path)
            if path_obj.exists() and path_obj.is_dir():
                watch_paths.append(str(path))
                logging.info(f'Adding recording folder to watch: {path}')
            else:
                logging.warning(f'Recording folder does not exist or is not a directory, skipping: {path}')

        if not watch_paths:
            logging.warning('No valid recording folders found for file system watching. File system watch will not start.')
            return

        # 録画完了チェック用のタスク
        completion_check_task = asyncio.create_task(self.__checkRecordingCompletion())

        try:
            # watchfiles によるファイル監視
            try:
                async for changes in awatch(*watch_paths, recursive=True):
                    if not self._is_running:
                        break

<<<<<<< HEAD
                    # 変更があったファイルごとに処理
                    for change_type, file_path_str in changes:
                        if not self._is_running:
                            break

                        file_path = anyio.Path(file_path_str)
                        # Mac の metadata ファイルをスキップ
                        if file_path.name.startswith('._'):
                            continue
                        # 対象拡張子のファイル以外は無視
                        if file_path.suffix.lower() not in self.SCAN_TARGET_EXTENSIONS:
                            continue

                        try:
                            # 追加 or 変更イベント
                            if change_type == Change.added or change_type == Change.modified:
                                await self.__handleFileChange(file_path)
                            # 削除イベント
                            elif change_type == Change.deleted:
                                await self.__handleFileDeletion(file_path)
                        except Exception as ex:
                            logging.error(f'{file_path}: Error handling file change:', exc_info=ex)
            except FileNotFoundError as ex:
                logging.error(f'File system watch failed - watch path not found: {ex}')
                logging.error(f'Watch paths were: {watch_paths}')
                # 監視対象パスの再確認
                for path in watch_paths:
                    if not pathlib.Path(path).exists():
                        logging.error(f'Watch path no longer exists: {path}')
            except PermissionError as ex:
                logging.error(f'File system watch failed - permission denied: {ex}')
            except OSError as ex:
                logging.error(f'File system watch failed - OS error: {ex}')
=======
                    file_path = anyio.Path(file_path_str)
                    # Mac の metadata ファイルをスキップ
                    if file_path.name.startswith('._'):
                        continue
                    # シンボリックリンクを含むパスは実体に解決して処理する
                    canonical_path = await self.resolveRecordedPath(file_path)
                    if await canonical_path.is_dir():
                        continue
                    # 対象拡張子のファイル以外は無視
                    if canonical_path.suffix.lower() not in self.SCAN_TARGET_EXTENSIONS:
                        continue

                    try:
                        # 追加 or 変更イベント
                        if change_type == Change.added or change_type == Change.modified:
                            await self.__handleFileChange(canonical_path, original_file_path=file_path)
                        # 削除イベント
                        elif change_type == Change.deleted:
                            await self.__handleFileDeletion(canonical_path, original_file_path=file_path)
                    except Exception as ex:
                        logging.error(f'{file_path}: Error handling file change:', exc_info=ex)
>>>>>>> 1dadc430

        except asyncio.CancelledError:
            raise
        except Exception as ex:
            logging.error('Error in file system watch of recording folders:', exc_info=ex)
        finally:
            completion_check_task.cancel()
            try:
                await completion_check_task
            except asyncio.CancelledError:
                pass
            logging.info('File system watch of recording folders has been stopped.')


    async def __handleFileChange(self, file_path: anyio.Path, original_file_path: anyio.Path | None = None) -> None:
        """
        ファイル追加・変更イベントを受け取り、適切な頻度で __processFile() を呼び出す
        - 録画中ファイルの状態管理
        - メタデータ解析のスロットリング
        - 最終更新日時の継続更新検出による録画中判定

        Args:
            file_path (anyio.Path): 解決後のファイルパス
            original_file_path (anyio.Path | None): 監視で検知した元のファイルパス
        """

        try:
            # ファイルの状態をチェック
            stat = await file_path.stat()
            last_modified = datetime.fromtimestamp(stat.st_mtime, tz=ZoneInfo('Asia/Tokyo'))
            now = datetime.now(tz=ZoneInfo('Asia/Tokyo'))
            file_size = stat.st_size

            # 既に録画中とマークされているファイルの処理
            if file_path in self._recording_files:
                recording_info = self._recording_files[file_path]
                last_checked = recording_info.last_checked
                last_size = recording_info.file_size
                mtime_continuous_start_at = recording_info.mtime_continuous_start_at

                # 前回のチェックから UPDATE_THROTTLE_SECONDS 秒以上経過していない場合はログを間引く（状態自体は更新する）
                throttle_event = False
                if (now - last_checked).total_seconds() < self.UPDATE_THROTTLE_SECONDS:
                    throttle_event = True

                # ファイルサイズが変化している場合は継続更新判定をリセット
                if file_size != last_size:
                    mtime_continuous_start_at = None
                    if not throttle_event:
                        logging.debug_simple(f'{file_path}: File size changed.')
                # mtime が変化している場合は継続更新判定を更新
                elif last_modified > recording_info.last_modified:
                    if mtime_continuous_start_at is None:
                        mtime_continuous_start_at = last_modified
                        if not throttle_event:
                            logging.debug_simple(f'{file_path}: File modified time changed.')
                    else:
                        continuous_duration = (now - mtime_continuous_start_at).total_seconds()
                        if continuous_duration >= self.CONTINUOUS_UPDATE_THRESHOLD_SECONDS:
                            if not throttle_event:
                                logging.debug_simple(f'{file_path}: Still recording. (continuous mtime updates for {continuous_duration:.1f} seconds)')

                # 状態を更新
                recording_info.last_modified = last_modified
                # 前回のチェックから UPDATE_THROTTLE_SECONDS 秒以上経過していない場合は前回のチェック日時を使う
                recording_info.last_checked = last_checked if throttle_event else now
                recording_info.file_size = file_size
                recording_info.mtime_continuous_start_at = mtime_continuous_start_at

                # メタデータ解析を実行
                await self.processRecordedFile(file_path, original_file_path)

            # まだ録画中とマークされていないファイルの処理
            else:
                # 最終更新時刻から一定時間以上経過している場合は録画中とみなさない
                # それ以外の場合、今後継続的に追記されていく（＝録画中）可能性もあるので、録画中マークをつけておく
                if (now - last_modified).total_seconds() <= self.RECORDING_MAX_AGE_SECONDS:
                    self._recording_files[file_path] = FileRecordingInfo(
                        last_modified = last_modified,
                        last_checked = now,
                        file_size = file_size,
                        mtime_continuous_start_at = last_modified,  # 初回は必ず mtime_continuous_start_at を設定
                    )
                    logging.info(f'{file_path}: New recording or copying file detected.')

                # メタデータ解析を実行
                await self.processRecordedFile(file_path, original_file_path)

        except FileNotFoundError:
            # ファイルが既に削除されている場合
            pass
        except Exception as ex:
            logging.error(f'{file_path}: Error handling file change:', exc_info=ex)


    async def __handleFileDeletion(self, file_path: anyio.Path, original_file_path: anyio.Path | None = None) -> None:
        """
        ファイル削除イベントを受け取り、DB からレコードを削除する

        Args:
            file_path (anyio.Path): 解決後の削除対象ファイルパス
            original_file_path (anyio.Path | None): 監視で検知した元のファイルパス
        """

        # ファイルパスに対応するロックを取得または作成
        async with self._file_locks_dict_lock:
            if file_path not in self._file_locks:
                self._file_locks[file_path] = asyncio.Lock()
            file_lock = self._file_locks[file_path]

        # 同一ファイルパスへの DB レコード操作を排他制御する
        async with file_lock:
            try:
                mapped_canonical_path: str | None = None
                async with self._symlink_path_map_lock:
                    if original_file_path is not None:
                        mapped_canonical_path = self._symlink_path_map.pop(str(original_file_path), None)
                    if mapped_canonical_path is None:
                        mapped_canonical_path = self._symlink_path_map.pop(str(file_path), None)
                if mapped_canonical_path is not None:
                    file_path = anyio.Path(mapped_canonical_path)

                # 録画中とマークされていたファイルの場合は記録から削除
                self._recording_files.pop(file_path, None)

                # DB からレコードを削除
                db_recorded_video = await RecordedVideo.get_or_none(file_path=str(file_path))
                if db_recorded_video is None and original_file_path is not None:
                    db_recorded_video = await RecordedVideo.get_or_none(file_path=str(original_file_path))
                if db_recorded_video is not None:
                    # RecordedVideo の親テーブルである RecordedProgram を削除すると、
                    # CASCADE 制約により RecordedVideo も同時に削除される (Channel は親テーブルにあたるため削除されない)
                    # OneToOne リレーションの場合、直接 RecordedProgram のレコードを削除する
                    await RecordedProgram.filter(id=db_recorded_video.recorded_program_id).delete()
                    logging.info(f'{file_path}: Deleted record for removed file.')

            except Exception as ex:
                logging.error(f'{file_path}: Error handling file deletion inside lock:', exc_info=ex)
            finally:
                # 不要になったロックを管理辞書から削除 (ロックが解放された後に行う)
                async with self._file_locks_dict_lock:
                    if file_path in self._file_locks and not file_lock.locked():
                        self._file_locks.pop(file_path, None)


    async def __checkRecordingCompletion(self) -> None:
        """
        録画 (またはファイルコピー) の完了状態を定期的にチェックする
        - 30秒間ファイルの更新がない場合に録画完了 (またはファイルコピー完了) と判断
        - 完了したファイルは再度メタデータを解析して DB に保存
        """

        while self._is_running:
            try:
                now = datetime.now(tz=ZoneInfo('Asia/Tokyo'))
                completed_files: list[anyio.Path] = []

                # 録画中ファイルをチェック
                for file_path, recording_info in self._recording_files.items():
                    try:
                        # ファイルの現在の状態を取得
                        stat = await file_path.stat()
                        current_modified = datetime.fromtimestamp(stat.st_mtime, tz=ZoneInfo('Asia/Tokyo'))
                        current_size = stat.st_size

                        # RECORDING_COMPLETE_SECONDS 秒以上更新がなく、かつファイルサイズが変化していない場合は録画完了と判断
                        if ((now - current_modified).total_seconds() >= self.RECORDING_COMPLETE_SECONDS and
                            current_size == recording_info.file_size):
                            completed_files.append(file_path)
                    except FileNotFoundError:
                        # ファイルが削除された場合は記録から削除
                        completed_files.append(file_path)
                    except Exception as ex:
                        logging.error(f'{file_path}: Error checking recording completion:', exc_info=ex)

                # 完了したファイルを処理
                for file_path in completed_files:
                    try:
                        # 記録から削除
                        self._recording_files.pop(file_path, None)

                        # ファイルが存在する場合のみ再解析
                        if await self.isFileExists(file_path):
                            # この時点で、録画（またはファイルコピー）が確実に完了しているはず
                            logging.info(f'{file_path}: Recording or copying has just completed or has already completed.')
                            await self.processRecordedFile(file_path)
                    except Exception as ex:
                        logging.error(f'{file_path}: Error processing completed file:', exc_info=ex)

            except asyncio.CancelledError:
                raise
            except Exception as ex:
                logging.error('Error in recording completion check:', exc_info=ex)

            # 5秒待機
            await asyncio.sleep(5)

    def _should_log_encoding_message(self, file_path: str) -> bool:
        """
        エンコーディング中ファイルのログメッセージを出力すべきかを判定する

        Args:
            file_path (str): ファイルパス

        Returns:
            bool: ログを出力すべき場合True
        """
        import time
        current_time = time.time()

        # 前回のログ出力時刻を確認
        last_log_time = self._encoding_log_timestamps.get(file_path, 0)

        # 指定された間隔以上経過している場合のみログ出力
        if current_time - last_log_time >= self._encoding_log_interval:
            self._encoding_log_timestamps[file_path] = current_time
            return True

        return False


    async def _runEncodingCleanup(self) -> None:
        """
        エンコーディングトラッカーの定期クリーンアップを実行する
        """
        while self._is_running:
            try:
                # 10分間隔でクリーンアップを実行
                await asyncio.sleep(600)

                if not self._is_running:
                    break

                # エンコーディングトラッカーのstaleエントリをクリーンアップ
                from app.utils.EncodingFileTracker import EncodingFileTracker
                encoding_tracker = await EncodingFileTracker.getInstance()
                stale_count = await encoding_tracker.cleanupStaleEntries()

                if stale_count > 0:
                    logging.info(f'Encoding cleanup task: Cleaned up {stale_count} stale encoding entries')

                # ログ出力タイムスタンプの古いエントリもクリーンアップ
                import time
                current_time = time.time()
                old_entries = [
                    file_path for file_path, timestamp in self._encoding_log_timestamps.items()
                    if current_time - timestamp > 3600  # 1時間以上古いエントリ
                ]

                for file_path in old_entries:
                    self._encoding_log_timestamps.pop(file_path, None)

                if old_entries:
                    logging.debug(f'Cleaned up {len(old_entries)} old encoding log timestamps')

            except asyncio.CancelledError:
                raise
            except Exception as e:
                logging.error(f'Error in encoding cleanup task: {e}', exc_info=True)

    @staticmethod
    def _is_encoded_file(file_path: anyio.Path) -> bool:
        """
        指定されたファイルがエンコード済みファイル（encodedフォルダ内）かどうかを判定する

        Args:
            file_path (anyio.Path): 判定対象のファイルパス

        Returns:
            bool: エンコード済みファイルの場合True
        """
        try:
            # まず、ファイル名にエンコード識別子が含まれているかチェック（最も確実）
            filename = file_path.name
            if '_h264' in filename or '_h265' in filename or '_av1' in filename:
                return True

            # 設定が利用可能な場合のみエンコード済みフォルダをチェック
            try:
                config = Config()
                file_path_str = str(file_path)

                # メイン設定のencodedフォルダにあるかチェック
                if config.tsreplace_encoding.encoded_folder:
                    encoded_folder = str(config.tsreplace_encoding.encoded_folder)
                    if file_path_str.startswith(encoded_folder.replace('\\', '/')) or file_path_str.startswith(encoded_folder.replace('/', '\\')):
                        return True

                # 各録画フォルダ内のEncodedサブフォルダにあるかチェック
                for recorded_folder in config.video.recorded_folders:
                    encoded_subfolder = f"{recorded_folder}/Encoded"
                    encoded_subfolder_win = f"{recorded_folder}\\Encoded"
                    if (file_path_str.startswith(encoded_subfolder.replace('\\', '/')) or
                        file_path_str.startswith(encoded_subfolder_win.replace('/', '\\'))):
                        return True
            except Exception:
                # 設定が利用できない場合は、ファイル名のみで判定
                pass

            return False

        except Exception as e:
            logging.error(f'Error checking if file is encoded: {e}', exc_info=True)
            return False

    @staticmethod
    async def _find_original_file_for_encoded(encoded_file_path: anyio.Path) -> RecordedVideo | None:
        """
        エンコード済みファイルに対応する元ファイルのレコードを検索する

        Args:
            encoded_file_path (anyio.Path): エンコード済みファイルのパス

        Returns:
            RecordedVideo | None: 対応する元ファイルのレコード、見つからない場合はNone
        """
        try:
            encoded_filename = encoded_file_path.name
            # ファイル名から拡張子を除いた部分を取得
            base_name = pathlib.Path(encoded_filename).stem

            # エンコード済みファイル名からエンコード用サフィックスを除去
            # 例: "202509041945010102-2びじゅチューン！...._h264_1" -> "202509041945010102-2びじゅチューン！...."
            import re
            # _h264, _h265, _av1のサフィックス（番号付きも含む）を除去
            codec_pattern = r'_(h264|h265|av1)(?:_\d+)?$'
            match = re.search(codec_pattern, base_name)
            if match:
                base_name_without_codec = base_name[:match.start()]
            else:
                base_name_without_codec = base_name

            # 番号部分を除去して基本パターンを作成
            # 例: "202509041945010102-2びじゅチューン！...." -> "202509041945010102-びじゅチューン！...."
            import re
            # タイムスタンプの後の"-数字"パターンを"-"に置換
            base_pattern = re.sub(r'^(\d{15})-\d+(.*)$', r'\1\2', base_name_without_codec)
            if base_pattern != base_name_without_codec:
                logging.debug(f'Created base pattern: {base_pattern} from {base_name_without_codec}')

            # 複数の検索パターンを試行
            search_patterns = [
                base_name_without_codec,  # 完全一致（数字付き）
                base_pattern,             # 数字なしパターン
            ]

            for pattern in search_patterns:
                logging.debug(f'Searching for original file with pattern: {pattern}')

                # 同じファイル名（拡張子除く）でTSReplaceエンコード済みでないファイルを検索
                original_candidates = await RecordedVideo.filter(
                    file_path__contains=pattern
                ).select_related('recorded_program')

                for candidate in original_candidates:
                    candidate_filename = pathlib.Path(candidate.file_path).name
                    candidate_base_name = pathlib.Path(candidate_filename).stem

                    # エンコード済みファイルのパスと異なることを確認
                    if str(encoded_file_path) == candidate.file_path:
                        continue

                    # ファイル名パターンが一致するかチェック
                    if (candidate_base_name == pattern or
                        candidate_base_name.startswith(pattern + '-') or
                        pattern.startswith(candidate_base_name) or
                        candidate_base_name.startswith(pattern.split('-')[0] if '-' in pattern else pattern)):

                        logging.info(f'Found potential original file for {encoded_file_path}: {candidate.file_path}')
                        return candidate

            logging.warning(f'No original file found for encoded file: {encoded_file_path}')
            return None

        except Exception as e:
            logging.error(f'Error finding original file for encoded file: {e}', exc_info=True)
            return None

    @staticmethod
    async def _inherit_metadata_if_encoded_file(file_path: anyio.Path) -> bool:
        """
        エンコード済みファイルの場合、元ファイルのメタデータを継承する

        Args:
            file_path (anyio.Path): エンコード済みファイルのパス

        Returns:
            bool: メタデータの継承が成功した場合True、失敗した場合False
        """
        try:
            # エンコード済みファイルかどうかを判定
            if not RecordedScanTask._is_encoded_file(file_path):
                return False  # エンコード済みファイルでない場合は何もしない

            logging.info(f'Detected encoded file, looking for original metadata: {file_path}')

            # 元ファイルのレコードを検索
            original_video = await RecordedScanTask._find_original_file_for_encoded(file_path)
            if original_video is None:
                logging.warning(f'Cannot inherit metadata - original file not found for: {file_path}')
                return False

            logging.info(f'Inheriting metadata from original file: {original_video.file_path}')

            # エンコード済みファイルのDBレコードを取得
            try:
                encoded_video = await RecordedVideo.get_or_none(file_path=str(file_path))
                logging.info(f'{file_path}: Found encoded file record: ID={encoded_video.id if encoded_video else "None"}, is_encoded={encoded_video.is_tsreplace_encoded if encoded_video else "None"}')
            except MultipleObjectsReturned:
                # 複数のレコードが存在する場合、最新のものを取得
                encoded_video = await RecordedVideo.filter(file_path=str(file_path)).order_by('-id').first()
                logging.warning(f'{file_path}: Multiple RecordedVideo records found, using latest (ID: {encoded_video.id if encoded_video else "None"})')
                logging.warning(f'{file_path}: Latest record is_encoded={encoded_video.is_tsreplace_encoded if encoded_video else "None"}')

            if encoded_video is None:
                logging.warning(f'Cannot inherit metadata - encoded file record not found for: {file_path}')
                return False

            # 元ファイルのメタデータを継承
            updated = False

            # CM区間情報を継承
            if original_video.cm_sections is not None:
                encoded_video.cm_sections = original_video.cm_sections
                logging.info(f'Inherited CM sections: {len(original_video.cm_sections)} sections')
                updated = True

            # キーフレーム情報を継承
            if original_video.key_frames:
                encoded_video.key_frames = original_video.key_frames
                logging.info(f'Inherited key frames: {len(original_video.key_frames)} frames')
                updated = True

            # TSReplace情報を継承
            if original_video.is_tsreplace_encoded:
                encoded_video.is_tsreplace_encoded = True
                encoded_video.tsreplace_encoded_at = original_video.tsreplace_encoded_at
                encoded_video.original_video_codec = original_video.original_video_codec
                logging.info('Inherited TSReplace encoding information')
                updated = True

            # 変更があった場合のみDBを更新
            if updated:
                await encoded_video.save()
                logging.info(f'Successfully inherited metadata from original file for: {file_path}')
                return True
            else:
                logging.info(f'No metadata to inherit for: {file_path}')
                return False

        except Exception as e:
            logging.error(f'Error inheriting metadata for encoded file: {e}', exc_info=True)
            return False<|MERGE_RESOLUTION|>--- conflicted
+++ resolved
@@ -1097,63 +1097,28 @@
                     if not self._is_running:
                         break
 
-<<<<<<< HEAD
                     # 変更があったファイルごとに処理
                     for change_type, file_path_str in changes:
                         if not self._is_running:
                             break
 
-                        file_path = anyio.Path(file_path_str)
-                        # Mac の metadata ファイルをスキップ
-                        if file_path.name.startswith('._'):
-                            continue
-                        # 対象拡張子のファイル以外は無視
-                        if file_path.suffix.lower() not in self.SCAN_TARGET_EXTENSIONS:
-                            continue
-
-                        try:
-                            # 追加 or 変更イベント
-                            if change_type == Change.added or change_type == Change.modified:
-                                await self.__handleFileChange(file_path)
-                            # 削除イベント
-                            elif change_type == Change.deleted:
-                                await self.__handleFileDeletion(file_path)
-                        except Exception as ex:
-                            logging.error(f'{file_path}: Error handling file change:', exc_info=ex)
-            except FileNotFoundError as ex:
-                logging.error(f'File system watch failed - watch path not found: {ex}')
-                logging.error(f'Watch paths were: {watch_paths}')
-                # 監視対象パスの再確認
-                for path in watch_paths:
-                    if not pathlib.Path(path).exists():
-                        logging.error(f'Watch path no longer exists: {path}')
-            except PermissionError as ex:
-                logging.error(f'File system watch failed - permission denied: {ex}')
-            except OSError as ex:
-                logging.error(f'File system watch failed - OS error: {ex}')
-=======
                     file_path = anyio.Path(file_path_str)
                     # Mac の metadata ファイルをスキップ
                     if file_path.name.startswith('._'):
                         continue
-                    # シンボリックリンクを含むパスは実体に解決して処理する
-                    canonical_path = await self.resolveRecordedPath(file_path)
-                    if await canonical_path.is_dir():
-                        continue
                     # 対象拡張子のファイル以外は無視
-                    if canonical_path.suffix.lower() not in self.SCAN_TARGET_EXTENSIONS:
+                    if file_path.suffix.lower() not in self.SCAN_TARGET_EXTENSIONS:
                         continue
 
                     try:
                         # 追加 or 変更イベント
                         if change_type == Change.added or change_type == Change.modified:
-                            await self.__handleFileChange(canonical_path, original_file_path=file_path)
+                            await self.__handleFileChange(file_path)
                         # 削除イベント
                         elif change_type == Change.deleted:
-                            await self.__handleFileDeletion(canonical_path, original_file_path=file_path)
+                            await self.__handleFileDeletion(file_path)
                     except Exception as ex:
                         logging.error(f'{file_path}: Error handling file change:', exc_info=ex)
->>>>>>> 1dadc430
 
         except asyncio.CancelledError:
             raise
