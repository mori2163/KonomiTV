import asyncio
import atexit
import mimetypes
from pathlib import Path

import tortoise.contrib.fastapi
import tortoise.log
from fastapi import FastAPI, Request, status
from fastapi.middleware.cors import CORSMiddleware
from fastapi.responses import FileResponse, JSONResponse
from fastapi.staticfiles import StaticFiles

from app import logging, schemas
from app.config import Config, LoadConfig
from app.constants import (
    CLIENT_DIR,
    DATABASE_CONFIG,
    QUALITY,
    VERSION,
)
from app.metadata.RecordedScanTask import RecordedScanTask
from app.models.Channel import Channel
from app.models.Program import Program
from app.routers import (
    CapturesRouter,
    ChannelsRouter,
    DataBroadcastingRouter,
    DiscordRouter,
    LiveStreamsRouter,
    MaintenanceRouter,
    NiconicoRouter,
    ProgramsRouter,
    ReservationConditionsRouter,
    ReservationsRouter,
    SeriesRouter,
    SettingsRouter,
    TimetableRouter,
    TSReplaceRouter,
    TwitterRouter,
    UsersRouter,
    VersionRouter,
    VideosRouter,
    VideoStreamsRouter,
)
from app.streams.LiveStream import LiveStream
from app.utils.edcb.EDCBTuner import EDCBTuner
<<<<<<< HEAD
from app.utils.epgstation.EPGStationUtil import EPGStationUtil
from discord_main import start_discord_bot, stop_discord_bot
=======
from app.utils.FastAPITaskUtil import repeat_every
>>>>>>> ef4940ec


# もし Config() の実行時に AssertionError が発生した場合は、LoadConfig() を実行してサーバー設定データをロードする
## 自動リロードモードでは app.py がサーバープロセスのエントリーポイントになるため、
## サーバープロセス上にサーバー設定データがロードされていない状態になる
try:
    CONFIG = Config()
except AssertionError:
    # バリデーションは既にサーバー起動時に行われているためスキップする
    CONFIG = LoadConfig(bypass_validation=True)

# FastAPI を初期化
app = FastAPI(
    title = 'KonomiTV',
    description = 'KonomiTV: Kept Organized, Notably Optimized, Modern Interface TV media server',
    version = VERSION,
    openapi_url = '/api/openapi.json',
    docs_url = '/api/docs',
    redoc_url = '/api/redoc',
)

# ルーターの追加
app.include_router(ChannelsRouter.router)
app.include_router(ProgramsRouter.router)
app.include_router(VideosRouter.router)
app.include_router(SeriesRouter.router)
app.include_router(LiveStreamsRouter.router)
app.include_router(VideoStreamsRouter.router)
app.include_router(ReservationsRouter.router)
app.include_router(ReservationConditionsRouter.router)
app.include_router(CapturesRouter.router)
app.include_router(DataBroadcastingRouter.router)
app.include_router(DiscordRouter.router)
app.include_router(NiconicoRouter.router)
app.include_router(TwitterRouter.router)
app.include_router(TSReplaceRouter.router)
app.include_router(UsersRouter.router)
app.include_router(SettingsRouter.router)
app.include_router(MaintenanceRouter.router)
app.include_router(VersionRouter.router)
app.include_router(TimetableRouter.router)

# CORS の設定
## 開発環境では全てのオリジンからのリクエストを許可
## 本番環境では app.konomi.tv 以外のオリジンからのリクエストを拒否
CORS_ORIGINS = ['*'] if CONFIG.general.debug is True else ['https://app.konomi.tv']
app.add_middleware(
    CORSMiddleware,
    allow_origins = CORS_ORIGINS,
    # すべての HTTP メソッドと HTTP ヘッダーを許可
    allow_methods = ['*'],
    allow_headers = ['*'],
    allow_credentials = True,
)

# 拡張子と MIME タイプの対照表を上書きする
## StaticFiles の内部動作は mimetypes.guess_type() の挙動に応じて変化する
## 一部 Windows 環境では mimetypes.guess_type() が正しく機能しないため、明示的に指定しておく
for suffix, mime_type in [
    ('.css', 'text/css'),
    ('.html', 'text/html'),
    ('.ico', 'image/x-icon'),
    ('.js', 'application/javascript'),
    ('.json', 'application/json'),
    ('.map', 'application/json'),
    ]:
    guess = mimetypes.guess_type(f'foo{suffix}')[0]
    if guess != mime_type:
        mimetypes.add_type(mime_type, suffix)

# 静的ファイルの配信
app.mount('/assets', StaticFiles(directory=CLIENT_DIR / 'assets', html=True))

# ルート以下のルーティング (同期ファイル I/O を伴うため同期関数として実装している)
# ファイルが存在すればそのまま配信し、ファイルが存在しなければ index.html を返す
@app.get('/{file:path}', include_in_schema=False)
def Root(file: str):

    # ディレクトリトラバーサル対策のためのチェック
    ## ref: https://stackoverflow.com/a/45190125/17124142
    try:
        CLIENT_DIR.joinpath(Path(file)).resolve().relative_to(CLIENT_DIR.resolve())
    except ValueError:
        # URL に指定されたファイルパスが CLIENT_DIR の外側のフォルダを指している場合は、
        # ファイルが存在するかに関わらず一律で index.html を返す
        return FileResponse(CLIENT_DIR / 'index.html', media_type='text/html')

    # ファイルが存在する場合のみそのまま配信
    filepath = CLIENT_DIR / file
    if filepath.is_file():
        # 拡張子から MIME タイプを判定
        if filepath.suffix in ['.css', '.html', '.ico', '.js', '.json', '.map']:
            mime = mimetypes.guess_type(f'foo{filepath.suffix}')[0] or 'text/plain'
        else:
            mime = 'text/plain'
        return FileResponse(filepath, media_type=mime)

    # デフォルトドキュメント (index.html)
    # URL の末尾にスラッシュがついている場合のみ
    elif (filepath / 'index.html').is_file() and (file == '' or file[-1] == '/'):
        return FileResponse(filepath / 'index.html', media_type='text/html')

    # 存在しない静的ファイルが指定された場合
    else:
        if file.startswith('api/'):
            # パスに api/ が前方一致で含まれているなら、404 Not Found を返す
            return JSONResponse({'detail': 'Not Found'}, status_code = status.HTTP_404_NOT_FOUND)
        else:
            # パスに api/ が前方一致で含まれていなければ、index.html を返す
            return FileResponse(CLIENT_DIR / 'index.html', media_type='text/html')

# Internal Server Error のハンドリング
@app.exception_handler(Exception)
async def ExceptionHandler(request: Request, exc: Exception):
    return JSONResponse(
        {'detail': f'Oops! {type(exc).__name__} did something. There goes a rainbow...'},
        status_code = status.HTTP_500_INTERNAL_SERVER_ERROR,
        # FastAPI の謎仕様で CORSMiddleware は exception_handler に対しては効かないので、ここで自前で CORS ヘッダーを付与する
        headers = {'Access-Control-Allow-Origin': CORS_ORIGINS[0] if len(CORS_ORIGINS) > 0 else ''},
    )

# Tortoise ORM の初期化
## Tortoise ORM が利用するロガーを Uvicorn のロガーに差し替える
## ref: https://github.com/tortoise/tortoise-orm/issues/529
tortoise.log.logger = logging.logger
tortoise.log.db_client_logger = logging.logger
## Tortoise ORM を FastAPI に登録する
## ref: https://tortoise-orm.readthedocs.io/en/latest/contrib/fastapi.html
tortoise.contrib.fastapi.register_tortoise(
    app = app,
    config = DATABASE_CONFIG,
    generate_schemas = True,
    add_exception_handlers = True,
)

# 予約通知チェック用のグローバル変数
previously_recording: set[int] = set()
# 前回の予約情報を保持（録画終了時の通知に必要）
previous_reservations: dict[int, 'schemas.Reservation'] = {}


async def check_and_notify_reservations():
    """予約の開始時刻と終了時刻をチェックし、通知が必要な場合はDiscordに通知を送信する"""
    try:
        # 予約通知をサポートするバックエンド / レコーダー構成かを確認
        from app.config import Config
        config = Config()
        if config.general.backend != 'EDCB' and config.general.recorder != 'EPGStation':
            return

        # 予約通知が有効かどうかを確認
        if not config.discord.notify_recording:
            return

        # ReservationsAPI を呼び出して予約情報を取得
        from app.routers.ReservationsRouter import ReservationsAPI
        if config.general.recorder == 'EDCB':
            from app.routers.ReservationsRouter import GetCtrlCmdUtil
            edcb = GetCtrlCmdUtil()
            reservations_data = await ReservationsAPI(edcb=edcb)
        elif config.general.recorder == 'EPGStation':
            reservations_data = await ReservationsAPI()
        else:
            return

        # 現在時刻を取得 (JST)
        import datetime
        JST = datetime.timezone(datetime.timedelta(hours=9))
        current_time = datetime.datetime.now(JST)

        # 通知済みの予約IDをdiscord_main.pyから取得
        import discord_main
        discord_notified_start = discord_main.notified_reservations_start
        discord_notified_end = discord_main.notified_reservations_end

        # 現在録画中の予約IDを保持するセット（終了検知用）
        global previously_recording, previous_reservations
        currently_recording = set()
        current_reservations = {}

        for reservation in reservations_data.reservations:
            # 予約が有効でない場合はスキップ
            if not reservation.record_settings.is_enabled:
                continue

            # 録画予約番組の番組開始時刻と終了時刻をJSTに変換
            start_time_jst = reservation.program.start_time.astimezone(JST)
            end_time_jst = reservation.program.end_time.astimezone(JST)

            # 現在録画中の予約を記録し、予約情報も保存
            if reservation.is_recording_in_progress:
                currently_recording.add(reservation.id)
            current_reservations[reservation.id] = reservation

            # 予約開始時刻の通知
            if (reservation.is_recording_in_progress and
                reservation.id not in previously_recording and
                reservation.id not in discord_notified_start):

                await discord_main.send_reservation_notification(reservation, "start")
                # 通知済みIDに追加
                discord_notified_start.add(reservation.id)
                logging.info(f'[ReservationNotification] Sent start notification for reservation ID {reservation.id} - {reservation.program.title}')

            # 予約終了時刻の通知
            if (reservation.id in previously_recording and
                not reservation.is_recording_in_progress and
                reservation.id not in discord_notified_end):

                await discord_main.send_reservation_notification(reservation, "end")
                # 通知済みIDに追加
                discord_notified_end.add(reservation.id)
                logging.info(f'[ReservationNotification] Sent end notification for reservation ID {reservation.id} - {reservation.program.title}')

        # 録画終了を検知して通知を送信
        if previously_recording != currently_recording:
            # 終了した録画を特定
            ended_recordings = previously_recording - currently_recording
            if ended_recordings:
                # 終了した録画について、前回保存していた予約情報を使って通知を送信
                for ended_reservation_id in ended_recordings:
                    if (ended_reservation_id not in discord_notified_end and
                        ended_reservation_id in previous_reservations):
                        previous_reservation = previous_reservations[ended_reservation_id]

                        await discord_main.send_reservation_notification(previous_reservation, "end")
                        # 通知済みIDに追加
                        discord_notified_end.add(ended_reservation_id)
                        logging.info(f'[ReservationNotification] Sent end notification for reservation ID {ended_reservation_id} - {previous_reservation.program.title}')

        # 前回の録画状態と予約情報を更新
        previously_recording = currently_recording.copy()
        previous_reservations = current_reservations.copy()

        # 過去の通知済みIDと予約情報をクリアする（番組終了時刻から1時間後）
        # 現在の予約と前回保存した予約の両方をチェック
        all_reservations = list(reservations_data.reservations) + list(previous_reservations.values())
        cleaned_reservation_ids = set()

        for reservation in all_reservations:
            if not reservation.record_settings.is_enabled:
                continue

            # 重複チェック（同じ予約IDが複数回処理されないように）
            if reservation.id in cleaned_reservation_ids:
                continue
            cleaned_reservation_ids.add(reservation.id)

            start_time_jst = reservation.program.start_time.astimezone(JST)
            end_time_jst = reservation.program.end_time.astimezone(JST)

            # 開始時刻から1時間以上経過し、通知済みの場合、通知済みセットから削除
            if start_time_jst + datetime.timedelta(hours=1) < current_time and reservation.id in discord_notified_start:
                discord_notified_start.discard(reservation.id)
            # 終了時刻から1時間以上経過し、通知済みの場合、通知済みセットと予約情報から削除
            if end_time_jst + datetime.timedelta(hours=1) < current_time:
                if reservation.id in discord_notified_end:
                    discord_notified_end.discard(reservation.id)
                # 古い予約情報も削除してメモリリークを防ぐ
                if reservation.id in previous_reservations:
                    del previous_reservations[reservation.id]

    except Exception as e:
        logging.error(f'[ReservationNotification] Error checking reservations: {e}')

# サーバーの起動時に実行する
recorded_scan_task: RecordedScanTask | None = None
@app.on_event('startup')
async def Startup():
    global recorded_scan_task

    # チャンネル情報を更新
    await Channel.update()

    # ニコニコ実況関連のステータスを更新
    await Channel.updateJikkyoStatus()

    # 番組情報を更新
    await Program.update()

<<<<<<< HEAD
    # 登録されている Twitter アカウントの情報を更新
    await TwitterAccount.updateAccountsInformation()

    # EPGStation への接続を確認（レコーダーが EPGStation の場合のみ）
    if CONFIG.general.recorder == 'EPGStation':
        async with EPGStationUtil() as epgstation:
            connection_ok = await epgstation.checkConnection()
            if not connection_ok:
                logging.warning('[Startup] Failed to connect to EPGStation. Recording features may not work properly.')

=======
>>>>>>> ef4940ec
    # 全てのチャンネル&品質のライブストリームを初期化する
    for channel in await Channel.filter(is_watchable=True).order_by('channel_number'):
        for quality in QUALITY:
            LiveStream(channel.display_channel_id, quality)

    # 録画フォルダ監視・メタデータ更新/同期タスクを開始
    ## 録画ファイルの量次第では録画ファイルの更新確認に時間がかかるため、非同期で実行する
    # ref: https://docs.astral.sh/ruff/rules/asyncio-dangling-task/
    recorded_scan_task = RecordedScanTask()
    await recorded_scan_task.start()

    # Discord Bot をバックグラウンドタスクとして起動する
    logging.info('Discord Bot starting...')
    asyncio.create_task(start_discord_bot())

    # 予約通知チェックをバックグラウンドタスクとして起動する
    logging.info('Reservation Notification Checker starting...')
    asyncio.create_task(repeat_every(seconds=30, wait_first=30, logger=logging.logger)(check_and_notify_reservations)())

# サーバー設定で指定された時間 (デフォルト: 15分) ごとに1回、チャンネル情報と番組情報を更新する
# チャンネル情報は頻繁に変わるわけではないけど、手動で再起動しなくても自動で変更が適用されてほしい
# 番組情報の更新処理はかなり重くストリーム配信などの他の処理に影響してしまうため、マルチプロセスで実行する
@app.on_event('startup')
@repeat_every(
    seconds = CONFIG.general.program_update_interval * 60,
    wait_first = CONFIG.general.program_update_interval * 60,
    logger = logging.logger,
)
async def UpdateChannelAndProgram():
    await Channel.update()
    await Channel.updateJikkyoStatus()
    await Program.update(multiprocess=True)

# 30秒に1回、ニコニコ実況関連のステータスを更新する
@app.on_event('startup')
@repeat_every(seconds=0.5 * 60, wait_first=0.5 * 60, logger=logging.logger)
async def UpdateChannelJikkyoStatus():
    await Channel.updateJikkyoStatus()

# サーバーの終了時に実行する
cleanup = False
@app.on_event('shutdown')
async def Shutdown():

    # 2度呼ばれないように
    global cleanup
    if cleanup is True:
        return
    cleanup = True

    # 全てのライブストリームを終了する
    for live_stream in LiveStream.getAllLiveStreams():
        live_stream.setStatus('Offline', 'ライブストリームは Offline です。', True)

    # 全てのチューナーインスタンスを終了する (EDCB バックエンドのみ)
    if CONFIG.general.backend == 'EDCB':
        await EDCBTuner.closeAll()

    # 録画フォルダ監視タスクを停止
    global recorded_scan_task
    if recorded_scan_task is not None:
        await recorded_scan_task.stop()
        recorded_scan_task = None

    # Discord Bot を停止する
    ## Discord 連携が有効な場合のみ停止処理を行う
    if CONFIG.discord.enabled and CONFIG.discord.token:
        logging.info('Discord Bot stopping...')
        await stop_discord_bot()

# shutdown イベントが発火しない場合も想定し、アプリケーションの終了時に Shutdown() が確実に呼ばれるように
# atexit は同期関数しか実行できないので、asyncio.run() でくるむ
atexit.register(asyncio.run, Shutdown())<|MERGE_RESOLUTION|>--- conflicted
+++ resolved
@@ -44,12 +44,9 @@
 )
 from app.streams.LiveStream import LiveStream
 from app.utils.edcb.EDCBTuner import EDCBTuner
-<<<<<<< HEAD
 from app.utils.epgstation.EPGStationUtil import EPGStationUtil
 from discord_main import start_discord_bot, stop_discord_bot
-=======
 from app.utils.FastAPITaskUtil import repeat_every
->>>>>>> ef4940ec
 
 
 # もし Config() の実行時に AssertionError が発生した場合は、LoadConfig() を実行してサーバー設定データをロードする
@@ -329,11 +326,7 @@
 
     # 番組情報を更新
     await Program.update()
-
-<<<<<<< HEAD
-    # 登録されている Twitter アカウントの情報を更新
-    await TwitterAccount.updateAccountsInformation()
-
+    
     # EPGStation への接続を確認（レコーダーが EPGStation の場合のみ）
     if CONFIG.general.recorder == 'EPGStation':
         async with EPGStationUtil() as epgstation:
@@ -341,8 +334,6 @@
             if not connection_ok:
                 logging.warning('[Startup] Failed to connect to EPGStation. Recording features may not work properly.')
 
-=======
->>>>>>> ef4940ec
     # 全てのチャンネル&品質のライブストリームを初期化する
     for channel in await Channel.filter(is_watchable=True).order_by('channel_number'):
         for quality in QUALITY:
