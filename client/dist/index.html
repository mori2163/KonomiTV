<!DOCTYPE html>
<html lang="ja">
    <head>
        <meta charset="utf-8">
        <meta name="viewport" content="width=device-width,viewport-fit=cover,initial-scale=1.0,user-scalable=no,interactive-widget=resizes-visual">
        <link rel="icon" type="image/svg+xml" href="/assets/images/icons/favicon.svg">
        <link rel="icon" type="image/png" sizes="32x32" href="/assets/images/icons/favicon-32px.png">
        <link rel="icon" type="image/png" sizes="16x16" href="/assets/images/icons/favicon-16px.png">
        <link rel="apple-touch-icon" href="/assets/images/icons/apple-touch-icon.png">
        <link rel="stylesheet" href="https://cdn.jsdelivr.net/gh/mizunoko/depot@next/dist/css/common.css">
        <meta name="mobile-web-app-capable" content="yes">
        <meta name="apple-mobile-web-app-status-bar-style" content="black">
        <meta name="apple-mobile-web-app-title" content="KonomiTV">
        <meta name="theme-color" content="#0D0807">
        <!-- KonomiTV は常にダークモードのため Dark Reader 拡張機能を無効化 -->
        <!-- ref: https://github.com/darkreader/darkreader/blob/main/CONTRIBUTING.md#disabling-dark-reader-on-your-site -->
        <meta name="darkreader-lock">
        <title>KonomiTV</title>
        <style>
            @font-face {
                font-family: 'Open Sans';
                font-weight: 500;
                font-display: swap;
                src: url('/assets/fonts/OpenSans-Medium.woff2') format('woff2');
            }
            @font-face {
                font-family: 'Open Sans';
                font-weight: 700;
                font-display: swap;
                src: url('/assets/fonts/OpenSans-Bold.woff2') format('woff2');
            }
            @font-face {
                font-family: 'YakuHanJPs';
                font-weight: 500;
                font-display: swap;
                src: url('/assets/fonts/YakuHanJPs-Medium.woff2') format('woff2');
            }
            @font-face {
                font-family: 'YakuHanJPs';
                font-weight: 700;
                font-display: swap;
                src: url('/assets/fonts/YakuHanJPs-Bold.woff2') format('woff2');
            }
            @font-face {
                font-family: 'Noto Sans JP';
                font-weight: 500;
                font-display: swap;
                src: url('/assets/fonts/NotoSansJP-Medium.woff2') format('woff2');
            }
            @font-face {
                font-family: 'Noto Sans JP';
                font-weight: 700;
                font-display: swap;
                src: url('/assets/fonts/NotoSansJP-Bold.woff2') format('woff2');
            }
            @font-face {
                font-family: 'Twemoji';
                font-weight: normal;
                font-display: swap;
                src: url('/assets/fonts/Twemoji.woff2') format('woff2');
            }
            @font-face {
                font-family: 'Material Design Icons';
                font-weight: normal;
                font-display: swap;
                src: url('/assets/fonts/MaterialDesignIcons.woff2') format('woff2');
            }
<<<<<<< HEAD
        </style>
      <script type="module" crossorigin src="/assets/index-DccM7iaM.js"></script>
      <link rel="stylesheet" crossorigin href="/assets/index.C__0M94H.css">
    <link rel="manifest" href="/manifest.webmanifest"></head>
    <body style="background: #1E1310; color: #FFEAEA;">
        <noscript>
            <strong>We're sorry but KonomiTV doesn't work properly without JavaScript enabled. Please enable it to continue.</strong>
        </noscript>
        <div id="app"></div>

    </body>
</html>
=======
        </style>
      <script type="module" crossorigin src="/assets/index-zC0XdsZo.js"></script>
      <link rel="stylesheet" crossorigin href="/assets/index.LDmXtoWb.css">
    <link rel="manifest" href="/manifest.webmanifest"></head>
    <body style="background: #1E1310; color: #FFEAEA;">
        <noscript>
            <strong>We're sorry but KonomiTV doesn't work properly without JavaScript enabled. Please enable it to continue.</strong>
        </noscript>
        <div id="app"></div>
    </body>
</html>
>>>>>>> 33f1544a
<|MERGE_RESOLUTION|>--- conflicted
+++ resolved
@@ -65,20 +65,6 @@
                 font-display: swap;
                 src: url('/assets/fonts/MaterialDesignIcons.woff2') format('woff2');
             }
-<<<<<<< HEAD
-        </style>
-      <script type="module" crossorigin src="/assets/index-DccM7iaM.js"></script>
-      <link rel="stylesheet" crossorigin href="/assets/index.C__0M94H.css">
-    <link rel="manifest" href="/manifest.webmanifest"></head>
-    <body style="background: #1E1310; color: #FFEAEA;">
-        <noscript>
-            <strong>We're sorry but KonomiTV doesn't work properly without JavaScript enabled. Please enable it to continue.</strong>
-        </noscript>
-        <div id="app"></div>
-
-    </body>
-</html>
-=======
         </style>
       <script type="module" crossorigin src="/assets/index-zC0XdsZo.js"></script>
       <link rel="stylesheet" crossorigin href="/assets/index.LDmXtoWb.css">
@@ -89,5 +75,4 @@
         </noscript>
         <div id="app"></div>
     </body>
-</html>
->>>>>>> 33f1544a
+</html>