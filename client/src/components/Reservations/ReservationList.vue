--- conflicted
+++ resolved
@@ -1,34 +1,60 @@
 <template>
-    <div class="route-container">
-        <HeaderBar />
-        <main>
-            <Navigation />
-            <div class="reservations-all-container-wrapper">
-                <SPHeaderBar />
-                <div class="reservations-all-container">
-                    <Breadcrumbs :crumbs="[
-                        { name: 'ホーム', path: '/' },
-                        { name: '録画予約', path: '/reservations/' },
-                        { name: '録画予約一覧', path: '/reservations/all', disabled: true },
-                    ]" />
-                    <ReservationList ref="reservation_list"
-                        title="録画予約一覧"
-                        :reservations="reservations"
-                        :total="total"
-                        :page="page"
-                        :sort-order="sort_order"
-                        :is-loading="is_loading"
-                        :show-back-button="true"
-                        :show-empty-message="!is_loading"
-                        @update:page="updatePage"
-                        @update:sort-order="updateSortOrder"
-                        @delete="handleReservationDeleted">
-                    </ReservationList>
+    <div class="reservation-list" :class="{'reservation-list--show-sort': !hideSort}">
+        <div class="reservation-list__header" v-if="!hideHeader">
+            <h2 class="reservation-list__title">
+                <div v-if="showBackButton" v-ripple class="reservation-list__title-back" @click="$router.back()">
+                    <Icon icon="fluent:chevron-left-12-filled" width="27px" />
+                </div>
+                <span class="reservation-list__title-text">{{ title }}</span>
+                <div class="reservation-list__title-count" v-if="!showMoreButton">
+                    <template v-if="isLoading">
+                        <Icon icon="line-md:loading-twotone-loop" class="mr-1 spin" width="20px" height="20px" />
+                    </template>
+                    <template v-else>{{ displayTotal }}件</template>
+                </div>
+            </h2>
+            <div class="reservation-list__actions">
+                <v-select v-if="!hideSort"
+                    v-model="sort_order"
+                    :items="[
+                        { title: '放送が近い順', value: 'asc' },
+                        { title: '放送が遠い順', value: 'desc' },
+                    ]"
+                    item-title="title"
+                    item-value="value"
+                    class="reservation-list__sort"
+                    color="primary"
+                    bg-color="background-lighten-1"
+                    variant="solo"
+                    density="comfortable"
+                    hide-details
+                    @update:model-value="$emit('update:sortOrder', $event)">
+                </v-select>
+                <v-btn v-if="showMoreButton"
+                    variant="text"
+                    class="reservation-list__more"
+                    @click="$emit('more')">
+                    <span class="text-primary">もっと見る</span>
+                    <Icon icon="fluent:chevron-right-12-regular" width="18px" class="ml-1 text-text-darken-1" style="margin: 0px -4px;" />
+                </v-btn>
+            </div>
+        </div>
+        <div class="reservation-list__grid"
+            :class="{
+                'reservation-list__grid--loading': isLoading,
+                'reservation-list__grid--empty': displayTotal === 0 && showEmptyMessage,
+            }">
+            <div class="reservation-list__empty"
+                :class="{
+                    'reservation-list__empty--show': displayTotal === 0 && showEmptyMessage && !isLoading,
+                }">
+                <div class="reservation-list__empty-content">
+                    <Icon class="reservation-list__empty-icon" :icon="emptyIcon" width="54px" height="54px" />
+                    <h2 v-html="emptyMessage"></h2>
+                    <div class="reservation-list__empty-submessage"
+                        v-if="emptySubMessage" v-html="emptySubMessage"></div>
                 </div>
             </div>
-<<<<<<< HEAD
-        </main>
-=======
             <div class="reservation-list__grid-content">
                 <Reservation v-for="reservation in displayReservations" :key="reservation.id" :reservation="reservation"
                     @deleted="handleReservationDeleted" @click="handleReservationClick" />
@@ -52,58 +78,53 @@
             :reservation="selectedReservation"
             @deleted="handleReservationDeleted"
             @updated="handleReservationSave" />
->>>>>>> 4a92afdc
     </div>
 </template>
 <script lang="ts" setup>
 
-import { ref, onMounted, watch } from 'vue';
-import { useRoute, useRouter } from 'vue-router';
-
-<<<<<<< HEAD
-import Breadcrumbs from '@/components/Breadcrumbs.vue';
-import HeaderBar from '@/components/HeaderBar.vue';
-import Navigation from '@/components/Navigation.vue';
-import ReservationList from '@/components/Reservations/ReservationList.vue';
-import SPHeaderBar from '@/components/SPHeaderBar.vue';
-import Reservations, { IReservation } from '@/services/Reservations';
-=======
+import { ref, watch } from 'vue';
+
 import Reservation from '@/components/Reservations/Reservation.vue';
 import ReservationDetailDrawer from '@/components/Reservations/ReservationDetailDrawer.vue';
 import { IReservation } from '@/services/Reservations';
 import Utils from '@/utils';
->>>>>>> 4a92afdc
-
-const route = useRoute();
-const router = useRouter();
-
-// 録画予約リスト
-const reservations = ref<IReservation[]>([]);
-// 全体の録画予約数
-const total = ref<number>(0);
+
+// Props
+const props = withDefaults(defineProps<{
+    title: string;
+    reservations: IReservation[];
+    total: number;
+    page?: number;
+    sortOrder?: 'desc' | 'asc';
+    hideHeader?: boolean;
+    hideSort?: boolean;
+    hidePagination?: boolean;
+    showMoreButton?: boolean;
+    showBackButton?: boolean;
+    showEmptyMessage?: boolean;
+    emptyIcon?: string;
+    emptyMessage?: string;
+    emptySubMessage?: string;
+    isLoading?: boolean;
+}>(), {
+    page: 1,
+    sortOrder: 'desc',
+    hideHeader: false,
+    hideSort: false,
+    hidePagination: false,
+    showMoreButton: false,
+    showBackButton: false,
+    showEmptyMessage: true,
+    emptyIcon: 'fluent:warning-20-regular',
+    emptyMessage: '録画予約が見つかりませんでした。',
+    emptySubMessage: '番組表から録画予約を追加できます。',
+    isLoading: false,
+});
+
 // 現在のページ番号
-const page = ref<number>(1);
+const current_page = ref(props.page);
+
 // 並び順
-<<<<<<< HEAD
-const sort_order = ref<'desc' | 'asc'>('asc');
-// 読み込み中かどうか
-const is_loading = ref<boolean>(true);
-
-// 全ての予約データ（一度だけ取得）
-const all_reservations = ref<IReservation[]>([]);
-
-// 録画予約リストコンポーネントの参照
-const reservation_list = ref<InstanceType<typeof ReservationList>>();
-
-/**
- * 録画予約一覧を取得する（初回のみ）
- */
-async function fetchAllReservations() {
-    if (all_reservations.value.length > 0) {
-        // 既にデータが取得済みの場合はスキップ
-        return;
-    }
-=======
 const sort_order = ref<'desc' | 'asc'>(props.sortOrder);
 
 // 内部で管理する予約リスト
@@ -174,151 +195,229 @@
 
 </script>
 <style lang="scss" scoped>
->>>>>>> 4a92afdc
-
-    is_loading.value = true;
-    const result = await Reservations.fetchReservations();
-    if (result) {
-        all_reservations.value = result.reservations;
-    }
-    is_loading.value = false;
-}
-
-/**
- * 表示用データを計算する（クライアント側ソート・ページング）
- */
-function updateDisplayData() {
-    if (all_reservations.value.length === 0) {
-        reservations.value = [];
-        total.value = 0;
-        return;
-    }
-
-    // 並び順に応じてソート
-    let sorted_reservations = [...all_reservations.value];
-    if (sort_order.value === 'asc') {
-        sorted_reservations.sort((a, b) => new Date(a.program.start_time).getTime() - new Date(b.program.start_time).getTime());
-    } else {
-        sorted_reservations.sort((a, b) => new Date(b.program.start_time).getTime() - new Date(a.program.start_time).getTime());
-    }
-
-    // ページネーション用の計算
-    const items_per_page = 25;
-    const start_index = (page.value - 1) * items_per_page;
-    const end_index = start_index + items_per_page;
-
-    reservations.value = sorted_reservations.slice(start_index, end_index);
-    total.value = sorted_reservations.length;
-}
-
-/**
- * ページ番号を更新する
- */
-async function updatePage(new_page: number) {
-    page.value = new_page;
-    // クエリパラメータを更新（データの再取得はしない）
-    await router.replace({
-        query: {
-            ...route.query,
-            page: new_page.toString(),
-        },
-    });
-    // updateDisplayData は watch によって自動的に呼び出されるため、ここでは呼び出さない
-}
-
-/**
- * 並び順を更新する
- */
-async function updateSortOrder(new_sort_order: 'desc' | 'asc') {
-    sort_order.value = new_sort_order;
-    page.value = 1; // ページを1に戻す
-    // クエリパラメータを更新（データの再取得はしない）
-    await router.replace({
-        query: {
-            ...route.query,
-            order: new_sort_order,
-            page: '1',
-        },
-    });
-    // updateDisplayData は watch によって自動的に呼び出されるため、ここでは呼び出さない
-}
-
-/**
- * 録画予約が削除された時の処理
- */
-function handleReservationDeleted(reservation_id: number) {
-    // 削除された予約を all_reservations から除去
-    all_reservations.value = all_reservations.value.filter(reservation => reservation.id !== reservation_id);
-    // 表示データを更新
-    updateDisplayData();
-}
-
-// クエリパラメータが変更されたら表示データを更新（再取得はしない）
-watch(() => route.query, async (newQuery) => {
-    // ページ番号を同期
-    if (newQuery.page) {
-        const page_number = parseInt(String(newQuery.page), 10);
-        if (Number.isFinite(page_number) && page_number > 0) {
-            page.value = page_number;
-        }
-    }
-    // ソート順を同期
-    if (newQuery.order) {
-        const order = String(newQuery.order);
-        if (order === 'asc' || order === 'desc') {
-            sort_order.value = order;
-        }
-    }
-    updateDisplayData();
-}, { deep: true });
-
-// all_reservations の変更を監視して表示データを更新
-watch(() => all_reservations.value, () => {
-    updateDisplayData();
-}, { deep: true });
-
-// コンポーネントがマウントされた時
-onMounted(async () => {
-    // クエリパラメータから初期値を設定
-    if (route.query.page && typeof route.query.page === 'string') {
-        page.value = parseInt(route.query.page, 10);
-    }
-    if (route.query.order && typeof route.query.order === 'string') {
-        sort_order.value = route.query.order as 'desc' | 'asc';
-    }
-
-    // 初回の録画予約一覧を取得
-    await fetchAllReservations();
-    updateDisplayData();
-});
-
-</script>
-<style lang="scss" scoped>
-
-.reservations-all-container-wrapper {
-    display: flex;
-    flex-direction: column;
-    width: 100%;
-}
-
-.reservations-all-container {
+
+.reservation-list {
     display: flex;
     flex-direction: column;
     width: 100%;
     height: 100%;
-    padding: 20px;
-    margin: 0 auto;
-    min-width: 0;
-    max-width: 1000px;
-    @include smartphone-horizontal {
-        padding: 16px 20px !important;
-    }
-    @include smartphone-horizontal-short {
-        padding: 16px 16px !important;
-    }
-    @include smartphone-vertical {
-        padding: 16px 8px !important;
-        padding-top: 8px !important;
+
+    &--show-sort {
+        .reservation-list__grid {
+            @include smartphone-vertical {
+                margin-top: 3px;
+            }
+        }
+    }
+
+    &__header {
+        display: flex;
+        align-items: center;
+        @include smartphone-vertical {
+            padding: 0px 8px;
+        }
+    }
+
+    &__title {
+        display: flex;
+        align-items: center;
+        position: relative;
+        font-size: 24px;
+        font-weight: 700;
+        padding-top: 8px;
+        padding-bottom: 20px;
+        @include smartphone-vertical {
+            font-size: 22px;
+            padding-bottom: 16px;
+        }
+
+        &-back {
+            display: none;
+            position: absolute;
+            left: -8px;
+            padding: 6px;
+            border-radius: 50%;
+            color: rgb(var(--v-theme-text));
+            cursor: pointer;
+            @include smartphone-vertical {
+                display: flex;
+            }
+
+            & + .reservation-list__title-text {
+                @include smartphone-vertical {
+                    margin-left: 32px;
+                }
+            }
+        }
+
+        &-count {
+            display: flex;
+            align-items: center;
+            flex-shrink: 0;
+            padding-top: 8px;
+            margin-left: 12px;
+            font-size: 14px;
+            font-weight: 400;
+            color: rgb(var(--v-theme-text-darken-1));
+
+            .spin {
+                animation: spin 1.15s linear infinite;
+            }
+
+            @keyframes spin {
+                from {
+                    transform: rotate(0deg);
+                }
+                to {
+                    transform: rotate(360deg);
+                }
+            }
+        }
+    }
+
+    &__actions {
+        display: flex;
+        align-items: center;
+        margin-left: auto;
+        :deep(.v-field) {
+            padding-right: 4px !important;
+        }
+        :deep(.v-field__input) {
+            padding-left: 12px !important;
+            padding-right: 0px !important;
+        }
+
+        .v-select {
+            width: 129px;
+        }
+    }
+
+    &__sort {
+        :deep(.v-field__input) {
+            font-size: 14px !important;
+            padding-top: 6px !important;
+            padding-bottom: 6px !important;
+            min-height: unset !important;
+        }
+    }
+
+    &__more {
+        margin-bottom: 12px;
+        padding: 0px 10px;
+        font-size: 15px;
+        letter-spacing: 0.05em;
+        @include smartphone-vertical {
+            margin-bottom: 6px;
+        }
+    }
+
+    &__grid {
+        display: flex;
+        flex-direction: column;
+        position: relative;
+        width: 100%;
+        background: rgb(var(--v-theme-background-lighten-1));
+        border-radius: 8px;
+        overflow: hidden;
+
+        &--loading {
+            .reservation-list__grid-content {
+                visibility: hidden;
+                opacity: 0;
+            }
+        }
+        &--empty {
+            height: 100%;
+            min-height: 200px;
+        }
+
+        .reservation-list__grid-content {
+            height: 100%;
+            transition: visibility 0.2s ease, opacity 0.2s ease;
+        }
+
+        :deep(.reservation) {
+            // 最後の項目以外の下にボーダーを追加
+            &:not(:last-child) > .reservation__container {
+                border-bottom: 1px solid rgb(var(--v-theme-background-lighten-2));
+            }
+        }
+    }
+
+    &__pagination {
+        display: flex;
+        justify-content: center;
+        margin-top: 24px;
+        @include smartphone-vertical {
+            margin-top: 20px;
+        }
+    }
+
+    &__empty {
+        position: absolute;
+        top: 0;
+        left: 0;
+        width: 100%;
+        height: 100%;
+        display: flex;
+        justify-content: center;
+        align-items: center;
+        padding-top: 28px;
+        padding-bottom: 40px;
+        flex-grow: 1;
+        visibility: hidden;
+        opacity: 0;
+        transition: visibility 0.2s ease, opacity 0.2s ease;
+
+        &--show {
+            visibility: visible;
+            opacity: 1;
+        }
+
+        &-content {
+            text-align: center;
+
+            .reservation-list__empty-icon {
+                color: rgb(var(--v-theme-text-darken-1));
+            }
+
+            h2 {
+                font-size: 21px;
+                @include tablet-vertical {
+                    font-size: 19px !important;
+                }
+                @include smartphone-horizontal {
+                    font-size: 19px !important;
+                }
+                @include smartphone-horizontal-short {
+                    font-size: 19px !important;
+                }
+                @include smartphone-vertical {
+                    font-size: 19px !important;
+                    text-align: center;
+                }
+            }
+
+            .reservation-list__empty-submessage {
+                margin-top: 8px;
+                color: rgb(var(--v-theme-text-darken-1));
+                font-size: 15px;
+                @include tablet-vertical {
+                    font-size: 13px !important;
+                    text-align: center;
+                }
+                @include smartphone-horizontal {
+                    font-size: 13px !important;
+                    text-align: center;
+                }
+                @include smartphone-vertical {
+                    font-size: 13px !important;
+                    text-align: center;
+                    margin-top: 7px !important;
+                    line-height: 1.65;
+                }
+            }
+        }
     }
 }
 
