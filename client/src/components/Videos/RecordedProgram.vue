<template>
    <router-link v-ripple class="recorded-program"
<<<<<<< HEAD
        :to="program.recorded_video.status === 'Recording' || !program.recorded_video.has_key_frames || isEncoding ? { path: '' } : `/videos/watch/${program.id}`"
        :class="{
            'recorded-program--recording': program.recorded_video.status === 'Recording',
            'recorded-program--analyzing': !program.recorded_video.has_key_frames,
            'recorded-program--encoding': isEncoding,
=======
        :to="program.recorded_video.status === 'Recorded' && program.recorded_video.has_key_frames ? `/videos/watch/${program.id}` : { path: '' }"
        :class="{
            'recorded-program--recording': program.recorded_video.status === 'Recording',
            'recorded-program--analyzing': !program.recorded_video.has_key_frames && program.recorded_video.status !== 'AnalysisFailed',
            'recorded-program--failed': program.recorded_video.status === 'AnalysisFailed',
>>>>>>> 5490b7a0
        }">
        <div class="recorded-program__container">
            <div class="recorded-program__thumbnail">
                <img class="recorded-program__thumbnail-image" loading="lazy" decoding="async"
                    :src="`${Utils.api_base_url}/videos/${program.id}/thumbnail`">
                <div class="recorded-program__thumbnail-duration">{{ ProgramUtils.getProgramDuration(program) }}</div>
                <div v-if="program.recorded_video.status === 'Recording'"
                    class="recorded-program__thumbnail-status recorded-program__thumbnail-status--recording">
                    <div class="recorded-program__thumbnail-status-dot"></div>
                    録画中
                </div>
<<<<<<< HEAD
                <div v-else-if="!program.recorded_video.has_key_frames"
                    class="recorded-program__thumbnail-status recorded-program__thumbnail-status--analyzing">
=======
                <div v-else-if="program.recorded_video.status === 'AnalysisFailed'" class="recorded-program__thumbnail-status recorded-program__thumbnail-status--failed">
                    <Icon icon="fluent:error-circle-12-regular" width="15px" height="15px" />
                    メタデータ解析失敗
                </div>
                <div v-else-if="!program.recorded_video.has_key_frames" class="recorded-program__thumbnail-status recorded-program__thumbnail-status--analyzing">
>>>>>>> 5490b7a0
                    <Icon icon="fluent:clock-12-regular" width="15px" height="15px" />
                    メタデータ解析中
                </div>
                <div v-else-if="program.is_partially_recorded"
                    class="recorded-program__thumbnail-status recorded-program__thumbnail-status--partial">
                    ⚠️ 一部のみ録画
                </div>
                <div v-else-if="isEncoding && encodingProgress"
                    class="recorded-program__thumbnail-status recorded-program__thumbnail-status--encoding">
                    <Icon icon="fluent:arrow-sync-12-regular" width="15px" height="15px"
                        class="recorded-program__thumbnail-status-icon--spin" />
                    エンコード中 ({{ Math.round(encodingProgress.progress) }}%)
                </div>
                <div v-else-if="program?.recorded_video.is_tsreplace_encoded"
                    class="recorded-program__thumbnail-status recorded-program__thumbnail-status--encoded">
                    <Icon icon="fluent:checkmark-circle-12-regular" width="15px" height="15px" />
                    再エンコード済み
                </div>
                <div v-if="watchHistory && !isEncoding" class="recorded-program__thumbnail-progress">
                    <div class="recorded-program__thumbnail-progress-bar"
                        :style="`width: ${(watchHistory.last_playback_position / program.recorded_video.duration) * 100}%`">
                    </div>
                </div>
                <div v-else-if="isEncoding && encodingProgress"
                    class="recorded-program__thumbnail-progress recorded-program__thumbnail-progress--encoding">
                    <div class="recorded-program__thumbnail-progress-bar recorded-program__thumbnail-progress-bar--encoding"
                        :style="`width: ${encodingProgress.progress}%`">
                    </div>
                </div>
            </div>
            <div class="recorded-program__content">
                <div class="recorded-program__content-title"
                    v-html="ProgramUtils.decorateProgramInfo(program, 'title')"></div>
                <div class="recorded-program__content-meta">
                    <div class="recorded-program__content-meta-broadcaster" v-if="program.channel">
                        <img class="recorded-program__content-meta-broadcaster-icon" loading="lazy" decoding="async"
                            :src="`${Utils.api_base_url}/channels/${program.channel.id}/logo`">
                        <span class="recorded-program__content-meta-broadcaster-name">Ch:
                            {{ program.channel.channel_number }} {{ program.channel.name }}</span>
                    </div>
                    <div class="recorded-program__content-meta-broadcaster" v-else>
                        <span class="recorded-program__content-meta-broadcaster-name">チャンネル情報なし</span>
                    </div>
                    <!-- 再エンコード済みラベル -->
                    <div v-if="program.recorded_video.is_tsreplace_encoded"
                        class="recorded-program__content-meta-encoded">
                        <v-chip size="x-small" color="success" variant="tonal">
                            <Icon icon="fluent:checkmark-circle-12-regular" width="12px" height="12px" class="mr-1" />
                            再エンコード済み
                        </v-chip>
                    </div>
                    <div class="recorded-program__content-meta-time">{{ ProgramUtils.getProgramTime(program) }}</div>
                </div>
                <div class="recorded-program__content-description"
                    v-html="ProgramUtils.decorateProgramInfo(program, 'description')"></div>
            </div>
            <div v-if="!forWatchedHistory" v-ripple class="recorded-program__mylist"
                :class="{'recorded-program__mylist--highlight': isInMylist && !forMylist}"
                v-ftooltip="isInMylist ? 'マイリストから削除する' : 'マイリストに追加する'"
                @click.prevent.stop="toggleMylist"
                @mousedown.prevent.stop="">
                <template v-if="forMylist">
                    <svg width="22px" height="22px" viewBox="0 0 16 16">
                        <path fill="currentColor" d="M7 3h2a1 1 0 0 0-2 0M6 3a2 2 0 1 1 4 0h4a.5.5 0 0 1 0 1h-.564l-1.205 8.838A2.5 2.5 0 0 1 9.754 15H6.246a2.5 2.5 0 0 1-2.477-2.162L2.564 4H2a.5.5 0 0 1 0-1zm1 3.5a.5.5 0 0 0-1 0v5a.5.5 0 0 0 1 0zM9.5 6a.5.5 0 0 0-.5.5v5a.5.5 0 0 0 1 0v-5a.5.5 0 0 0-.5-.5"></path>
                    </svg>
                </template>
                <template v-else>
                    <svg v-if="isInMylist" width="22px" height="22px" viewBox="0 0 16 16">
                        <path fill="currentColor" d="M14.046 3.486a.75.75 0 0 1-.032 1.06l-7.93 7.474a.85.85 0 0 1-1.188-.022l-2.68-2.72a.75.75 0 1 1 1.068-1.053l2.234 2.267l7.468-7.038a.75.75 0 0 1 1.06.032"></path>
                    </svg>
                    <svg v-else width="22px" height="22px" viewBox="0 0 15.2 15.2">
                        <path fill="currentColor" d="M8 2.5a.5.5 0 0 0-1 0V7H2.5a.5.5 0 0 0 0 1H7v4.5a.5.5 0 0 0 1 0V8h4.5a.5.5 0 0 0 0-1H8z"></path>
                    </svg>
                </template>
            </div>
            <div v-if="forWatchedHistory" v-ripple class="recorded-program__mylist"
                v-ftooltip="'視聴履歴から削除する'"
                @click.prevent.stop="removeFromWatchedHistory"
                @mousedown.prevent.stop="">
                <svg width="22px" height="22px" viewBox="0 0 16 16">
                    <path fill="currentColor" d="M7 3h2a1 1 0 0 0-2 0M6 3a2 2 0 1 1 4 0h4a.5.5 0 0 1 0 1h-.564l-1.205 8.838A2.5 2.5 0 0 1 9.754 15H6.246a2.5 2.5 0 0 1-2.477-2.162L2.564 4H2a.5.5 0 0 1 0-1zm1 3.5a.5.5 0 0 0-1 0v5a.5.5 0 0 0 1 0zM9.5 6a.5.5 0 0 0-.5.5v5a.5.5 0 0 0 1 0v-5a.5.5 0 0 0-.5-.5"></path>
                </svg>
            </div>
            <div class="recorded-program__menu">
                <v-menu location="bottom end" :close-on-content-click="true">
                    <template v-slot:activator="{ props }">
                        <div v-ripple class="recorded-program__menu-button"
                            v-bind="props"
                            @click.prevent.stop=""
                            @mousedown.prevent.stop="">
                            <svg width="19px" height="19px" viewBox="0 0 16 16">
                                <path fill="currentColor" d="M9.5 13a1.5 1.5 0 1 1-3 0a1.5 1.5 0 0 1 3 0m0-5a1.5 1.5 0 1 1-3 0a1.5 1.5 0 0 1 3 0m0-5a1.5 1.5 0 1 1-3 0a1.5 1.5 0 0 1 3 0"/>
                            </svg>
                        </div>
                    </template>
                    <v-list density="compact" bg-color="background-lighten-1" class="recorded-program__menu-list">
                        <v-list-item @click="show_video_info = true">
                            <template v-slot:prepend>
                                <svg width="20px" height="20px" viewBox="0 0 16 16">
                                    <path fill="currentColor" d="M8.499 7.5a.5.5 0 1 0-1 0v3a.5.5 0 0 0 1 0zm.25-2a.749.749 0 1 1-1.499 0a.749.749 0 0 1 1.498 0M8 1a7 7 0 1 0 0 14A7 7 0 0 0 8 1M2 8a6 6 0 1 1 12 0A6 6 0 0 1 2 8"></path>
                                </svg>
                            </template>
                            <v-list-item-title class="ml-3">録画ファイル情報を表示</v-list-item-title>
                        </v-list-item>
                        <!-- TSReplaceエンコード済みファイルがある場合は選択メニューを表示 -->
                        <template v-if="program.recorded_video.is_tsreplace_encoded">
                            <v-list-item @click="downloadVideo('original')"
                                :disabled="program.recorded_video.status === 'Recording' || isEncoding">
                                <template v-slot:prepend>
                                    <Icon icon="fluent:arrow-download-24-regular" width="20px" height="20px" />
                                </template>
                                <v-list-item-title class="ml-3">元ファイルをダウンロード ({{
                                    Utils.formatBytes(program.recorded_video.file_size)
                                }})</v-list-item-title>
                            </v-list-item>
                            <v-list-item @click="downloadVideo('encoded')"
                                :disabled="program.recorded_video.status === 'Recording' || isEncoding">
                                <template v-slot:prepend>
                                    <Icon icon="fluent:arrow-download-24-regular" width="20px" height="20px" />
                                </template>
                                <v-list-item-title class="ml-3">エンコード済みファイルをダウンロード</v-list-item-title>
                            </v-list-item>
                        </template>
                        <!-- エンコード済みファイルがない場合は従来通り -->
                        <template v-else>
                            <v-list-item @click="downloadVideo('original')"
                                :disabled="program.recorded_video.status === 'Recording' || isEncoding">
                                <template v-slot:prepend>
                                    <Icon icon="fluent:arrow-download-24-regular" width="20px" height="20px" />
                                </template>
                                <v-list-item-title class="ml-3">録画ファイルをダウンロード ({{
                                    Utils.formatBytes(program.recorded_video.file_size)
                                }})</v-list-item-title>
                            </v-list-item>
                        </template>
                        <v-list-item @click="reanalyzeVideo" v-ftooltip="'再生時に必要な録画ファイル情報や番組情報などを解析し直します'">
                            <template v-slot:prepend>
                                <Icon icon="fluent:book-arrow-clockwise-20-regular" width="20px" height="20px" />
                            </template>
                            <v-list-item-title class="ml-3">メタデータを再解析</v-list-item-title>
                        </v-list-item>
                        <v-list-item @click="regenerateThumbnail(true)" v-ftooltip="'既存のシークバー用サムネイルから代表サムネイルを選び直します 変更反映にはブラウザキャッシュの削除が必要です'">
                            <template v-slot:prepend>
                                <Icon icon="fluent:image-arrow-counterclockwise-24-regular" width="20px" height="20px" />
                            </template>
                            <v-list-item-title class="ml-3">サムネイルを更新</v-list-item-title>
                        </v-list-item>
                        <v-list-item @click="regenerateThumbnail(false)" v-ftooltip="'サムネイルを完全に作り直します（数分かかります） 変更反映にはブラウザキャッシュの削除が必要です'">
                            <template v-slot:prepend>
                                <Icon icon="fluent:image-arrow-counterclockwise-24-regular" width="20px" height="20px" />
                            </template>
                            <v-list-item-title class="ml-3">サムネイルを再作成</v-list-item-title>
                        </v-list-item>
                        <v-divider></v-divider>
                        <v-list-item @click="showEncodingDialog"
                            :disabled="program.recorded_video.status === 'Recording' || isEncoding || program.recorded_video.is_tsreplace_encoded"
                            v-ftooltip="program.recorded_video.is_tsreplace_encoded ? '再エンコード済みの動画は再度エンコードできません' : '録画ファイルをH.264またはHEVCに再エンコードします'">
                            <template v-slot:prepend>
                                <Icon icon="fluent:arrow-sync-20-regular" width="20px" height="20px" />
                            </template>
                            <v-list-item-title class="ml-3">録画ファイルを再エンコード</v-list-item-title>
                        </v-list-item>
                        <v-divider></v-divider>
                        <v-list-item @click="showDeleteConfirmation"
                            :disabled="program.recorded_video.status === 'Recording' || isEncoding"
                            class="recorded-program__menu-list-item--danger">
                            <template v-slot:prepend>
                                <Icon icon="fluent:delete-24-regular" width="20px" height="20px" />
                            </template>
                            <v-list-item-title class="ml-3">録画ファイルを削除</v-list-item-title>
                        </v-list-item>
                    </v-list>
                </v-menu>
            </div>
        </div>
    </router-link>
    <RecordedFileInfoDialog :program="program" v-model:show="show_video_info" />

    <!-- 録画ファイル削除確認ダイアログ -->
    <v-dialog max-width="750" v-model="show_delete_confirmation">
        <v-card>
            <v-card-title class="d-flex justify-center pt-6 font-weight-bold">本当に録画ファイルを削除しますか？</v-card-title>
            <v-card-text class="pt-2 pb-0">
                <div class="delete-confirmation__file-path mb-4">{{ program.recorded_video.file_path }}</div>
                <div class="text-error-lighten-1 font-weight-bold">
                    この録画ファイルに関連するすべてのデータ (サムネイル / .ts.program.txt / .ts.err を含む) が削除されます。<br>
                    元に戻すことはできません。本当に録画ファイルを削除しますか？
                </div>
            </v-card-text>
            <v-card-actions class="pt-4 px-6 pb-6">
                <v-spacer></v-spacer>
                <v-btn color="text" variant="text" @click="show_delete_confirmation = false">
                    <Icon icon="fluent:dismiss-20-regular" width="18px" height="18px" />
                    <span class="ml-1">キャンセル</span>
                </v-btn>
                <v-btn class="px-3" color="error" variant="flat" @click="deleteVideo">
                    <Icon icon="fluent:delete-20-regular" width="18px" height="18px" />
                    <span class="ml-1">録画ファイルを削除</span>
                </v-btn>
            </v-card-actions>
        </v-card>
    </v-dialog>

    <!-- エンコードダイアログ -->
    <TSReplaceEncodingDialog v-model:show="show_encoding_dialog" :program="program"
        @encoding-started="handleEncodingStarted" />
</template>
<script lang="ts" setup>

import { ref, computed } from 'vue';

import RecordedFileInfoDialog from '@/components/Videos/Dialogs/RecordedFileInfoDialog.vue';
import TSReplaceEncodingDialog from '@/components/Videos/Dialogs/TSReplaceEncodingDialog.vue';
import Message from '@/message';
import Videos, { IRecordedProgram } from '@/services/Videos';
import useSettingsStore from '@/stores/SettingsStore';
import useTSReplaceEncodingStore from '@/stores/TSReplaceEncodingStore';
import useUserStore from '@/stores/UserStore';
import Utils, { ProgramUtils } from '@/utils';

// Props
const props = withDefaults(defineProps<{
    program: IRecordedProgram;
    forMylist?: boolean;
    forWatchedHistory?: boolean;
}>(), {
    forMylist: false,
    forWatchedHistory: false,
});

// Emits
const emit = defineEmits<{
    (e: 'deleted', id: number): void;
    (e: 'encoding-started', taskId: string): void;
}>();

// ファイル情報ダイアログの表示状態
const show_video_info = ref(false);
// 削除確認ダイアログの表示状態
const show_delete_confirmation = ref(false);
// エンコードダイアログの表示状態
const show_encoding_dialog = ref(false);

// エンコードストア
const encodingStore = useTSReplaceEncodingStore();

// この録画番組がエンコード中かどうか
const isEncoding = computed(() => {
    const tasks = encodingStore.getAllTasks();
    return tasks.some(task =>
        task.programTitle === props.program.title &&
        ['queued', 'processing'].includes(task.status)
    );
});

// エンコード進捗情報
const encodingProgress = computed(() => {
    const tasks = encodingStore.getAllTasks();
    const task = tasks.find(task =>
        task.programTitle === props.program.title &&
        ['queued', 'processing'].includes(task.status)
    );
    return task ? {
        progress: task.progress,
        status: task.status,
        codec: task.codec,
        encoderType: task.encoderType,
    } : null;
});

// 録画ファイルのダウンロード (location.href を変更し、ダウンロード自体はブラウザに任せる)
const downloadVideo = (fileType: 'original' | 'encoded' = 'original') => {
    const url = `${Utils.api_base_url}/videos/${props.program.id}/download?file_type=${fileType}`;
    window.location.href = url;
};

// エンコードダイアログを表示
const showEncodingDialog = () => {
    show_encoding_dialog.value = true;
};

// エンコード開始時の処理
const handleEncodingStarted = (taskId: string, codec: 'h264' | 'hevc', encoderType: 'software' | 'hardware') => {
    // エンコードストアにタスクを追加
    const encodingStore = useTSReplaceEncodingStore();
    encodingStore.addTask(
        taskId,
        props.program.title,
        codec,
        encoderType
    );

    // 親コンポーネントに通知
    emit('encoding-started', taskId);

    console.log('Encoding started with task ID:', taskId);
};

// メタデータ再解析
const reanalyzeVideo = async () => {
    Message.success('メタデータの再解析を開始します。完了までしばらくお待ちください。');
    const result = await Videos.reanalyzeVideo(props.program.id);
    if (result === true) {
        Message.success('メタデータの再解析が完了しました。');
    }
};

// サムネイル再作成
const regenerateThumbnail = async (skip_tile_if_exists: boolean = false) => {
    Message.success('サムネイルの再作成を開始しました。完了までしばらくお待ちください。');
    const result = await Videos.regenerateThumbnail(props.program.id, skip_tile_if_exists);
    if (result === true) {
        Message.success('サムネイルの再作成が完了しました。');
    }
};

// マイリストに追加/削除
const settingsStore = useSettingsStore();
const toggleMylist = () => {
    // マイリストに追加されているか確認
    const isInMylist = settingsStore.settings.mylist.some(item => {
        return item.type === 'RecordedProgram' && item.id === props.program.id;
    });

    if (isInMylist) {
        // マイリストから削除
        settingsStore.settings.mylist = settingsStore.settings.mylist.filter(item => {
            return !(item.type === 'RecordedProgram' && item.id === props.program.id);
        });
        Message.show('マイリストから削除しました。');
    } else {
        // マイリストに追加
        settingsStore.settings.mylist.push({
            type: 'RecordedProgram',
            id: props.program.id,
            created_at: Utils.time(),  // 秒単位
        });
        Message.success('マイリストに追加しました。');
    }
};

// マイリストに追加されているか確認
const isInMylist = computed(() => {
    return settingsStore.settings.mylist.some(item => item.type === 'RecordedProgram' && item.id === props.program.id);
});

// 視聴履歴を取得
const watchHistory = computed(() => {
    return settingsStore.settings.watched_history.find(history => history.video_id === props.program.id);
});

// 視聴履歴から削除
const removeFromWatchedHistory = () => {
    settingsStore.settings.watched_history = settingsStore.settings.watched_history.filter(history => {
        return history.video_id !== props.program.id;
    });
    Message.show('視聴履歴から削除しました。');
};

// 録画ファイル削除確認ダイアログを表示
const showDeleteConfirmation = () => {
    const userStore = useUserStore();
    if (userStore.user === null || userStore.user.is_admin === false) {
        Message.warning('録画ファイルを削除するには管理者権限が必要です。\n管理者アカウントでログインし直してください。');
        return;
    }
    show_delete_confirmation.value = true;
};

// 録画ファイル削除
const deleteVideo = async () => {
    show_delete_confirmation.value = false;
    Message.info('録画ファイルの削除を開始します。完了までしばらくお待ちください。');

    const result = await Videos.deleteVideo(props.program.id);
    if (result === true) {
        Message.success('録画ファイルを削除しました。');
        // 親コンポーネントに削除イベントを発行
        emit('deleted', props.program.id);
    }
};

</script>
<style lang="scss" scoped>

.recorded-program {
    display: flex;
    position: relative;
    width: 100%;
    height: 125px;
    padding: 0px 16px;
    color: rgb(var(--v-theme-text));
    background: rgb(var(--v-theme-background-lighten-1));
    transition: background-color 0.15s;
    text-decoration: none;
    user-select: none;
    box-sizing: border-box;
    cursor: pointer;
    content-visibility: auto;
    contain-intrinsic-height: auto 125px;
    @include smartphone-vertical {
        height: auto;
        padding: 0px 9px;
        contain-intrinsic-height: auto 115px;
    }

    &:hover {
        background: rgb(var(--v-theme-background-lighten-2));
    }
    // タッチデバイスで hover を無効にする
    @media (hover: none) {
        &:hover {
            background: rgb(var(--v-theme-background-lighten-1));
        }
    }

    &__container {
        display: flex;
        align-items: center;
        width: 100%;
        height: 100%;
        padding: 12px 0px;
        @include smartphone-vertical {
            padding: 8px 0px;
        }
    }

    &__thumbnail {
        display: flex;
        align-items: center;
        flex-shrink: 0;
        aspect-ratio: 16 / 9;
        height: 100%;
        border-radius: 4px;
        overflow: hidden;
        position: relative;
        @include smartphone-vertical {
            width: 120px;
            height: auto;
            aspect-ratio: 3 / 2;
        }

        &-image {
            width: 100%;
            border-radius: 4px;
            aspect-ratio: 16 / 9;
            object-fit: cover;
            @include smartphone-vertical {
                aspect-ratio: 3 / 2;
            }
        }

        &-duration {
            position: absolute;
            right: 4px;
            bottom: 4px;
            padding: 3px 4px;
            border-radius: 2px;
            background: rgba(0, 0, 0, 0.7);
            color: #fff;
            font-size: 11px;
            line-height: 1;
            @include smartphone-vertical {
                font-size: 10.5px;
            }
        }

        &-status {
            display: flex;
            align-items: center;
            gap: 4px;
            position: absolute;
            top: 4px;
            right: 4px;
            padding: 4px 6px;
            border-radius: 2px;
            font-size: 10.5px;
            font-weight: 700;
            line-height: 1;
            background: rgba(var(--v-theme-background-lighten-1), 0.9);
            color: rgba(255, 255, 255, 0.85);

            &--analyzing {
                gap: 3px;
                svg {
                    color: rgb(var(--v-theme-primary));
                    animation: progress-rotate 1.5s infinite;
                }
            }

<<<<<<< HEAD
            &--encoding {
                gap: 3px;
                background: rgba(var(--v-theme-primary), 0.9);
                color: rgba(255, 255, 255, 0.95);
            }

            &--encoded {
                gap: 3px;
                background: rgba(var(--v-theme-success), 0.9);
                color: rgba(255, 255, 255, 0.95);
=======
            &--failed {
                gap: 3px;
                svg {
                    color: rgb(var(--v-theme-error));
                }
>>>>>>> 5490b7a0
            }

            &-dot {
                width: 7px;
                height: 7px;
                border-radius: 50%;
                background: #ff4444;
                animation: blink 1.5s infinite;
            }

            &-icon--spin {
                animation: progress-rotate 1.5s infinite;
            }
        }

        &-progress {
            position: absolute;
            left: 0;
            right: 0;
            bottom: 0;
            height: 3px;
            background: rgba(0, 0, 0, 0.6);

            &--encoding {
                background: rgba(var(--v-theme-primary), 0.3);
            }

            &-bar {
                height: 100%;
                background: rgb(var(--v-theme-secondary-lighten-1));
                transition: width 0.2s ease;

                &--encoding {
                    background: rgb(var(--v-theme-primary));
                }
            }
        }
    }

    &__content {
        display: flex;
        flex-direction: column;
        justify-content: center;
        flex-grow: 1;
        min-width: 0;  // magic!
        margin-left: 16px;
        margin-right: 40px;
        @include tablet-vertical {
            margin-right: 16px;
        }
        @include smartphone-horizontal {
            margin-right: 20px;
        }
        @include smartphone-vertical {
            margin-left: 12px;
            margin-right: 0px;
        }

        &-title {
            display: -webkit-box;
            font-size: 17px;
            font-weight: 600;
            font-feature-settings: "palt" 1;  // 文字詰め
            letter-spacing: 0.07em;  // 字間を少し空ける
            overflow: hidden;
            -webkit-line-clamp: 1;  // 1行までに制限
            -webkit-box-orient: vertical;
            @include tablet-vertical {
                font-size: 15px;
                line-height: 1.4;
                -webkit-line-clamp: 2;  // 2行までに制限
            }
            @include smartphone-horizontal {
                font-size: 14px;
            }
            @include smartphone-vertical {
                margin-right: 12px;
                font-size: 13px;
                line-height: 1.4;
                -webkit-line-clamp: 2;  // 2行までに制限
            }
        }

        &-meta {
            display: flex;
            align-items: center;
            margin-top: 4px;
            font-size: 13.8px;
            @include tablet-vertical {
                flex-wrap: wrap;
            }
            @include smartphone-horizontal {
                margin-top: 6px;
                flex-direction: column;
                align-items: flex-start;
            }
            @include smartphone-vertical {
                flex-direction: column;
                align-items: flex-start;
                margin-top: 4px;
                font-size: 12px;
            }

            &-broadcaster {
                display: flex;
                align-items: center;
                min-width: 0;  // magic!

                &-icon {
                    flex-shrink: 0;
                    width: 28px;
                    height: 16px;
                    margin-right: 10px;
                    border-radius: 2px;
                    // 読み込まれるまでのアイコンの背景
                    background: linear-gradient(150deg, rgb(var(--v-theme-gray)), rgb(var(--v-theme-background-lighten-2)));
                    object-fit: cover;
                    @include smartphone-horizontal {
                        margin-right: 8px;
                    }
                    @include smartphone-vertical {
                        margin-right: 4px;
                        width: 24px;
                        height: 14px;
                    }
                }

                &-name {
                    color: rgb(var(--v-theme-text-darken-1));
                    overflow: hidden;
                    white-space: nowrap;
                    text-overflow: ellipsis;
                    @include tablet-vertical {
                        font-size: 13px;
                    }
                    @include smartphone-horizontal {
                        font-size: 13px;
                    }
                    @include smartphone-vertical {
                        margin-left: 4px;
                        font-size: 11.5px;
                    }
                }
            }

            &-encoded {
                display: flex;
                align-items: center;
                margin-left: 12px;

                @include tablet-vertical {
                    margin-left: 0px;
                    margin-top: 4px;
                }

                @include smartphone-horizontal {
                    margin-left: 0px;
                    margin-top: 4px;
                }

                @include smartphone-vertical {
                    margin-left: 0px;
                    margin-top: 3px;
                }
            }

            &-time {
                display: inline-block;
                flex-shrink: 0;
                margin-left: auto;
                color: rgb(var(--v-theme-text-darken-1));
                height: 16px;
                line-height: 15.5px;
                @include desktop {
                    min-width: 236.5px;
                }
                @include tablet-horizontal {
                    min-width: 236.5px;
                }
                @include tablet-vertical {
                    margin-top: 2px;
                    margin-left: 0px;
                    font-size: 12px;
                }
                @include smartphone-horizontal {
                    margin-top: 2px;
                    margin-left: 0px;
                    font-size: 12px;
                }
                @include smartphone-vertical {
                    margin-top: 1px;
                    margin-left: 0px;
                    font-size: 11px;
                }
            }
        }

        &-description {
            display: -webkit-box;
            margin-top: 6px;
            color: rgb(var(--v-theme-text-darken-1));
            font-size: 11.5px;
            line-height: 1.55;
            overflow-wrap: break-word;
            font-feature-settings: "palt" 1;  // 文字詰め
            letter-spacing: 0.07em;  // 字間を少し空ける
            overflow: hidden;
            -webkit-line-clamp: 2;  // 2行までに制限
            -webkit-box-orient: vertical;
            @include tablet-vertical {
                margin-top: 3.5px;
                font-size: 11px;
                -webkit-line-clamp: 1;  // 1行までに制限
            }
            @include smartphone-horizontal {
                margin-top: 3.5px;
                font-size: 11px;
            }
            @include smartphone-vertical {
                margin-top: 2.5px;
                margin-right: 12px;
                font-size: 10px;
                line-height: 1.45;
            }
        }
    }

    &__mylist {
        display: flex;
        align-items: center;
        justify-content: center;
        flex-shrink: 0;
        position: absolute;
        top: 38%;
        right: 12px;
        transform: translateY(-50%);
        width: 32px;
        height: 32px;
        color: rgb(var(--v-theme-text-darken-1));
        border-radius: 50%;
        transition: color 0.15s ease, background-color 0.15s ease;
        user-select: none;
        cursor: pointer;
        @include tablet-vertical {
            right: 6px;
            width: 28px;
            height: 28px;
            svg {
                width: 18px;
                height: 18px;
            }
        }
        @include smartphone-horizontal {
            right: 6px;
            width: 28px;
            height: 28px;
            svg {
                width: 18px;
                height: 18px;
            }
        }
        @include smartphone-vertical {
            right: 4px;
            width: 28px;
            height: 28px;
            svg {
                width: 18px;
                height: 18px;
            }
        }

        &:before {
            content: "";
            position: absolute;
            top: 0;
            left: 0;
            right: 0;
            bottom: 0;
            border-radius: inherit;
            background-color: currentColor;
            color: inherit;
            opacity: 0;
            transition: opacity 0.2s cubic-bezier(0.4, 0, 0.6, 1);
            pointer-events: none;
        }
        &:hover {
            color: rgb(var(--v-theme-text));
            &:before {
                opacity: 0.15;
            }
        }
        // タッチデバイスで hover を無効にする
        @media (hover: none) {
            &:hover {
                &:before {
                    opacity: 0;
                }
            }
        }

        &--highlight {
            color: rgb(var(--v-theme-primary));
            &:hover {
                color: rgb(var(--v-theme-primary));
            }
        }
    }

    &__menu {
        display: flex;
        align-items: center;
        justify-content: center;
        flex-shrink: 0;
        position: absolute;
        top: 65%;
        right: 12px;
        transform: translateY(-50%);
        cursor: pointer;
        @include tablet-vertical {
            right: 6px;
        }
        @include smartphone-horizontal {
            right: 6px;
        }
        @include smartphone-vertical {
            right: 4px;
        }

        &-button {
            display: flex;
            align-items: center;
            justify-content: center;
            width: 32px;
            height: 32px;
            color: rgb(var(--v-theme-text-darken-1));
            border-radius: 50%;
            transition: color 0.15s ease, background-color 0.15s ease;
            user-select: none;
            @include tablet-vertical {
                width: 28px;
                height: 28px;
                svg {
                    width: 18px;
                    height: 18px;
                }
            }
            @include smartphone-horizontal {
                width: 28px;
                height: 28px;
                svg {
                    width: 18px;
                    height: 18px;
                }
            }
            @include smartphone-vertical {
                width: 28px;
                height: 28px;
                svg {
                    width: 18px;
                    height: 18px;
                }
            }

            &:before {
                content: "";
                position: absolute;
                top: 0;
                left: 0;
                right: 0;
                bottom: 0;
                border-radius: inherit;
                background-color: currentColor;
                color: inherit;
                opacity: 0;
                transition: opacity 0.2s cubic-bezier(0.4, 0, 0.6, 1);
                pointer-events: none;
            }
            &:hover {
                color: rgb(var(--v-theme-text));
                &:before {
                    opacity: 0.15;
                }
            }
            // タッチデバイスで hover を無効にする
            @media (hover: none) {
                &:hover {
                    &:before {
                        opacity: 0;
                    }
                }
            }
        }

        &-list {
            :deep(.v-list-item-title) {
                font-size: 14px !important;
            }

            :deep(.v-list-item) {
                min-height: 36px !important;
            }
        }
    }

<<<<<<< HEAD
    &--recording, &--analyzing, &--encoding {
=======
    &--recording, &--analyzing, &--failed {
>>>>>>> 5490b7a0
        pointer-events: none;
        &:hover {
            background: rgb(var(--v-theme-background-lighten-1));
        }
        .recorded-program__thumbnail-image,
        .recorded-program__thumbnail-duration,
        .recorded-program__content {
            opacity: 0.65;
        }
        .recorded-program__mylist,
        .recorded-program__menu {
            pointer-events: auto;
        }
    }

    &--encoding {
        .recorded-program__content {
            opacity: 0.8; // エンコード中は少し薄くするが、録画中ほどではない
        }
    }
}



.video-info {
    &__item {
        display: flex;
        margin-top: 8px;

        &-label {
            flex-shrink: 0;
            width: 140px;
            color: rgb(var(--v-theme-text-darken-1));
            font-size: 14px;
        }

        &-value {
            flex-grow: 1;
            font-size: 14px;
            word-break: break-word;
        }
    }
}

@keyframes blink {
    0% { opacity: 0; }
    50% { opacity: 1; }
    100% { opacity: 0; }
}

@keyframes progress-rotate {
    0% { transform: rotate(0deg); }
    100% { transform: rotate(360deg); }
}

.delete-confirmation {
    &__file-path {
        padding: 12px;
        background-color: rgb(var(--v-theme-background-lighten-1));
        border-radius: 4px;
        font-size: 14px;
        word-break: break-all;
        white-space: pre-wrap;
    }
}

.recorded-program__menu-list-item--danger {
    color: rgb(var(--v-theme-error)) !important;
}

</style><|MERGE_RESOLUTION|>--- conflicted
+++ resolved
@@ -1,18 +1,11 @@
 <template>
     <router-link v-ripple class="recorded-program"
-<<<<<<< HEAD
-        :to="program.recorded_video.status === 'Recording' || !program.recorded_video.has_key_frames || isEncoding ? { path: '' } : `/videos/watch/${program.id}`"
-        :class="{
-            'recorded-program--recording': program.recorded_video.status === 'Recording',
-            'recorded-program--analyzing': !program.recorded_video.has_key_frames,
-            'recorded-program--encoding': isEncoding,
-=======
-        :to="program.recorded_video.status === 'Recorded' && program.recorded_video.has_key_frames ? `/videos/watch/${program.id}` : { path: '' }"
+        :to="program.recorded_video.status === 'Recorded' && program.recorded_video.has_key_frames || isEncoding ? `/videos/watch/${program.id}` : { path: '' }"
         :class="{
             'recorded-program--recording': program.recorded_video.status === 'Recording',
             'recorded-program--analyzing': !program.recorded_video.has_key_frames && program.recorded_video.status !== 'AnalysisFailed',
             'recorded-program--failed': program.recorded_video.status === 'AnalysisFailed',
->>>>>>> 5490b7a0
+            'recorded-program--encoding': isEncoding,
         }">
         <div class="recorded-program__container">
             <div class="recorded-program__thumbnail">
@@ -24,16 +17,11 @@
                     <div class="recorded-program__thumbnail-status-dot"></div>
                     録画中
                 </div>
-<<<<<<< HEAD
-                <div v-else-if="!program.recorded_video.has_key_frames"
-                    class="recorded-program__thumbnail-status recorded-program__thumbnail-status--analyzing">
-=======
                 <div v-else-if="program.recorded_video.status === 'AnalysisFailed'" class="recorded-program__thumbnail-status recorded-program__thumbnail-status--failed">
                     <Icon icon="fluent:error-circle-12-regular" width="15px" height="15px" />
                     メタデータ解析失敗
                 </div>
                 <div v-else-if="!program.recorded_video.has_key_frames" class="recorded-program__thumbnail-status recorded-program__thumbnail-status--analyzing">
->>>>>>> 5490b7a0
                     <Icon icon="fluent:clock-12-regular" width="15px" height="15px" />
                     メタデータ解析中
                 </div>
@@ -524,7 +512,13 @@
                 }
             }
 
-<<<<<<< HEAD
+            &--failed {
+                gap: 3px;
+                svg {
+                    color: rgb(var(--v-theme-error));
+                }
+            }
+
             &--encoding {
                 gap: 3px;
                 background: rgba(var(--v-theme-primary), 0.9);
@@ -535,13 +529,6 @@
                 gap: 3px;
                 background: rgba(var(--v-theme-success), 0.9);
                 color: rgba(255, 255, 255, 0.95);
-=======
-            &--failed {
-                gap: 3px;
-                svg {
-                    color: rgb(var(--v-theme-error));
-                }
->>>>>>> 5490b7a0
             }
 
             &-dot {
@@ -946,11 +933,7 @@
         }
     }
 
-<<<<<<< HEAD
     &--recording, &--analyzing, &--encoding {
-=======
-    &--recording, &--analyzing, &--failed {
->>>>>>> 5490b7a0
         pointer-events: none;
         &:hover {
             background: rgb(var(--v-theme-background-lighten-1));
